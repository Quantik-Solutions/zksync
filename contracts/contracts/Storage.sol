--- conflicted
+++ resolved
@@ -4,14 +4,9 @@
 
 import "./Governance.sol";
 import "./Verifier.sol";
-<<<<<<< HEAD
-import "./PriorityQueue.sol";
+import "./Operations.sol";
 
 import "./UpgradeMode.sol";
-
-=======
-import "./Operations.sol";
->>>>>>> 9e12c95b
 
 /// @title zkSync storage contract
 /// @author Matter Labs
