--- conflicted
+++ resolved
@@ -96,33 +96,6 @@
     /// @notice Accrues users balances from deposit priority requests in Exodus mode
     /// @dev WARNING: Only for Exodus mode
     /// @dev Canceling may take several separate transactions to be completed
-<<<<<<< HEAD
-    /// @param _number Supposed number of requests to look at
-    function cancelOutstandingDepositsForExodusMode(uint64 _number) external {
-        require(
-            exodusMode,
-            "frc11"
-        ); // frc11 - exodus mode is not activated
-        require(
-            _number > 0,
-            "frc12"
-        ); // frc12 - provided zero number of requests
-        bytes memory depositsPubData = priorityQueue.deletePriorityRequestsAndPopOutstandingDeposits(_number);
-        uint64 i = 0;
-        while (i < depositsPubData.length) {
-            bytes memory owner = Bytes.slice(depositsPubData, i, ETH_ADDR_BYTES);
-            i += ETH_ADDR_BYTES;
-
-            bytes memory token = Bytes.slice(depositsPubData, i, TOKEN_BYTES);
-            i += TOKEN_BYTES;
-
-            bytes memory amount = Bytes.slice(depositsPubData, i, AMOUNT_BYTES);
-            i += AMOUNT_BYTES;
-
-            i += PUBKEY_HASH_BYTES;
-
-            balancesToWithdraw[Bytes.bytesToAddress(owner)][Bytes.bytesToUInt16(token)] += Bytes.bytesToUInt128(amount);
-=======
     /// @param _requests number of requests to process
     function cancelOutstandingDepositsForExodusMode(uint64 _requests) external {
         require(exodusMode, "coe01"); // exodus mode not active
@@ -136,7 +109,6 @@
                 balancesToWithdraw[op.owner][op.tokenId] += op.amount;
             }
             delete priorityRequests[id];
->>>>>>> d1cba1a8
         }
         firstPriorityRequestId += toProcess;
         totalOpenPriorityRequests -= toProcess;
@@ -254,7 +226,7 @@
         } else {
             tokenId = governance.validateTokenAddress(_token);
         }
-        
+
         // Priority Queue request
         Operations.FullExit memory op = Operations.FullExit({
             accountId:  _accountId,
@@ -266,7 +238,7 @@
         addPriorityRequest(Operations.OpType.FullExit, fee, pubData);
 
         require(msg.value >= fee, "fft11"); // Not enough ETH provided to pay the fee
-        if (msg.value != fee) {            
+        if (msg.value != fee) {
             msg.sender.transfer(msg.value-fee);
         }
     }
@@ -332,16 +304,8 @@
         requireActive();
         require(_blockNumber == totalBlocksCommitted + 1, "fck11"); // only commit next block
         governance.requireActiveValidator(msg.sender);
-<<<<<<< HEAD
-        if(!triggerExodusIfNeeded() && !triggerRevertIfBlockCommitmentExpired()) {
-            require(
-                totalBlocksCommitted - totalBlocksVerified < MAX_UNVERIFIED_BLOCKS,
-                "fck13"
-            ); // fck13 - too many committed
-=======
         if(!triggerRevertIfBlockCommitmentExpired() && !triggerExodusIfNeeded()) {
             require(totalBlocksCommitted - totalBlocksVerified < MAX_UNVERIFIED_BLOCKS, "fck13"); // too many blocks committed
->>>>>>> d1cba1a8
             
             // Unpack onchain operations and store them.
             // Get onchain operations start id for global onchain operations counter,
@@ -558,7 +522,7 @@
                 bytes memory priorReqPubdata = priorityRequests[_priorityRequestId].pubData;
 
                 require(priorReqType == op.opType, "fvs12"); // incorrect priority op type
-                
+
                 if (op.opType == Operations.OpType.Deposit) {
                     require(Operations.depositPubdataMatch(priorReqPubdata, op.pubData), "fvs13");
                 } else if (op.opType == Operations.OpType.FullExit) {
@@ -684,15 +648,10 @@
     /// @dev Exodus mode must be entered in case of current ethereum block number is higher than the oldest
     /// @dev of existed priority requests expiration block number.
     /// @return bool flag that is true if the Exodus mode must be entered.
-<<<<<<< HEAD
     function triggerExodusIfNeeded() public returns (bool) {
-        if (priorityQueue.triggerExodusIfNeeded()) {
-=======
-    function triggerExodusIfNeeded() internal returns (bool) {
         bool trigger = block.number >= priorityRequests[firstPriorityRequestId].expirationBlock &&
             priorityRequests[firstPriorityRequestId].expirationBlock != 0;
         if (trigger) {
->>>>>>> d1cba1a8
             exodusMode = true;
             emit ExodusMode();
             return true;
@@ -710,26 +669,9 @@
         uint128 _amount,
         uint256[8] calldata _proof
     ) external {
-<<<<<<< HEAD
-        require(
-            exodusMode,
-            "fet11"
-        ); // fet11 - must be in exodus mode
-
-        require(
-            exited[msg.sender][_tokenId] == false,
-            "fet12"
-        ); // fet12 - already exited
-
-        require(
-            verifier.verifyExitProof(blocks[totalBlocksVerified].stateRoot, msg.sender, _tokenId, _amount, _proof),
-            "fet13"
-        ); // fet13 - verification failed
-=======
         require(exodusMode, "fet11"); // must be in exodus mode
-        require(exited[_owner][_tokenId] == false, "fet12"); // already exited
-        require(verifier.verifyExitProof(_tokenId, _owner, _amount, _proof), "fet13"); // verification failed
->>>>>>> d1cba1a8
+        require(exited[msg.sender][_tokenId] == false, "fet12"); // already exited
+        require(verifier.verifyExitProof(blocks[totalBlocksVerified].stateRoot, msg.sender, _tokenId, _amount, _proof), "fet13"); // verification failed
 
 
 
