import {
    addTestERC20Token, addTestNotApprovedERC20Token,
    franklinTestContractCode,
    governanceTestContractCode, mintTestERC20Token,
    verifierTestContractCode, Deployer
} from "../../src.ts/deploy";
import {BigNumber, bigNumberify, BigNumberish, parseEther} from "ethers/utils";
import {ETHProxy} from "zksync";
import {Address, TokenAddress} from "zksync/build/types";
import {AddressZero} from "ethers/constants";
import {Contract, ethers} from "ethers";

const abi = require('ethereumjs-abi')
const {expect} = require("chai")
const {deployContract} = require("ethereum-waffle");
const {wallet, exitWallet, deployTestContract, getCallRevertReason, IERC20_INTERFACE} = require("./common");
import * as zksync from "zksync";

const TEST_PRIORITY_EXPIRATION = 16;


describe("ZK Sync signature verification unit tests", function () {
    this.timeout(50000);

    let testContract;
    let randomWallet = ethers.Wallet.createRandom();
    before(async () => {
        const deployer = new Deployer(wallet, true);
        await deployer.deployGovernance();
        await deployer.deployVerifier();
        process.env.OPERATOR_FRANKLIN_ADDRESS = wallet.address;
        deployer.bytecodes.FranklinTarget = require("../../build/ZKSyncUnitTest");
        testContract = await deployer.deployFranklin();
    });

    it("pubkey hash signature verification success", async () => {
        const pubkeyHash = "sync:fefefefefefefefefefefefefefefefefefefefe";
        const nonce = 0x11223344;
        const signature = await zksync.utils.signChangePubkeyMessage(randomWallet, pubkeyHash, nonce);
        let {revertReason, result} = await getCallRevertReason(() =>
            testContract.changePubkeySignatureCheck(signature, pubkeyHash.replace("sync:", "0x"), nonce, randomWallet.address));
        expect(result).eq(true);
    });

    it("pubkey hash signature verification incorrect nonce", async () => {
        const incorrectNonce = 0x11223345;
        const pubkeyHash = "sync:fefefefefefefefefefefefefefefefefefefefe";
        const nonce = 0x11223344;
        const signature = await zksync.utils.signChangePubkeyMessage(randomWallet, pubkeyHash, nonce);
        let {result} = await getCallRevertReason(() =>
            testContract.changePubkeySignatureCheck(signature, pubkeyHash.replace("sync:", "0x"), incorrectNonce, randomWallet.address));
        expect(result).eq(false);
    });

    it("pubkey hash signature verification incorrect pubkey hash", async () => {
        const incorrectPubkeyHash = "sync:aaaafefefefefefefefefefefefefefefefefefe";
        const pubkeyHash = "sync:fefefefefefefefefefefefefefefefefefefefe";
        const nonce = 0x11223344;
        const signature = await zksync.utils.signChangePubkeyMessage(randomWallet, pubkeyHash, nonce);
        let {result} = await getCallRevertReason(() =>
            testContract.changePubkeySignatureCheck(signature, incorrectPubkeyHash.replace("sync:", "0x"), nonce, randomWallet.address));
        expect(result).eq(false);
    });

    it("pubkey hash signature verification incorrect signer", async () => {
        const incorrectSignerAddress = wallet.address;
        const pubkeyHash = "sync:fefefefefefefefefefefefefefefefefefefefe";
        const nonce = 0x11223344;
        const signature = await zksync.utils.signChangePubkeyMessage(randomWallet, pubkeyHash, nonce);
        let {result} = await getCallRevertReason(() =>
            testContract.changePubkeySignatureCheck(signature, pubkeyHash.replace("sync:", "0x"), nonce, incorrectSignerAddress));
        expect(result).eq(false);
    });

    it("signature verification success", async () => {
        for (const message of [Buffer.from("msg", "ascii"), Buffer.alloc(0), Buffer.alloc(10, 1)]) {
            const signature = await wallet.signMessage(message);
            const sinedMessage = Buffer.concat([Buffer.from(`\x19Ethereum Signed Message:\n${message.length}`, "ascii"), message]);
            const address = await testContract.testRecoverAddressFromEthSignature(signature, sinedMessage);
            expect(address, `address mismatch, message ${message.toString("hex")}`).eq(wallet.address);
        }
    });
});

describe("ZK priority queue ops unit tests", function () {
    this.timeout(50000);

    let zksyncContract;
    let tokenContract;
    let ethProxy;
    let operationTestContract;
    before(async () => {
        const deployer = new Deployer(wallet, true);
        const governanceDeployedContract = await deployer.deployGovernance();
        await deployer.deployVerifier();
        process.env.OPERATOR_FRANKLIN_ADDRESS = wallet.address;
        zksyncContract = await deployer.deployFranklin();
        await governanceDeployedContract.setValidator(wallet.address, true);
        tokenContract = await addTestERC20Token(wallet, governanceDeployedContract);
        await mintTestERC20Token(wallet, tokenContract);
        ethProxy = new ETHProxy(wallet.provider, {
            mainContract: zksyncContract.address,
            govContract: governanceDeployedContract.address
        });

        operationTestContract = await deployTestContract('../../build/OperationsTest');
    });

    async function performDeposit(to: Address, token: TokenAddress, depositAmount: BigNumber) {
        const openedRequests = await zksyncContract.totalOpenPriorityRequests();
        const depositOwner = wallet.address;

        let tx;
        if (token === ethers.constants.AddressZero) {
            tx = await zksyncContract.depositETH(depositOwner, {value: depositAmount});
        } else {
            tx = await zksyncContract.depositERC20(token, depositAmount, depositOwner);
        }
        const receipt = await tx.wait();

        const deadlineBlock = receipt.blockNumber + TEST_PRIORITY_EXPIRATION;

        let priorityQueueEvent;
        for (const event of receipt.logs) {
            const parsedLog = zksyncContract.interface.parseLog(event);
            if (parsedLog && parsedLog.name === "NewPriorityRequest") {
                priorityQueueEvent = parsedLog;
                break;
            }
        }
        expect(priorityQueueEvent.name, "event name").eq("NewPriorityRequest");
        expect(priorityQueueEvent.values.sender, "sender address").eq(wallet.address);
        expect(priorityQueueEvent.values.serialId, "request id").eq(openedRequests);
        expect(priorityQueueEvent.values.opType, "request type").eq(1);
        expect(priorityQueueEvent.values.expirationBlock, "expiration block").eq(deadlineBlock);
        const parsedDepositPubdata = await operationTestContract.parseDepositFromPubdata(priorityQueueEvent.values.pubData);

        expect(parsedDepositPubdata.tokenId, "parsed token id").eq(await ethProxy.resolveTokenId(token));
        expect(parsedDepositPubdata.amount.toString(), "parsed amount").eq(depositAmount.toString());
        expect(parsedDepositPubdata.owner, "parsed owner").eq(depositOwner);
    }

    async function performFullExitRequest(accountId: number, token: TokenAddress) {
        const openedRequests = await zksyncContract.totalOpenPriorityRequests();
        const tx = await zksyncContract.fullExit(accountId, token);
        const receipt = await tx.wait();

        const deadlineBlock = receipt.blockNumber + TEST_PRIORITY_EXPIRATION;

        let priorityQueueEvent;
        for (const event of receipt.logs) {
            const parsedLog = zksyncContract.interface.parseLog(event);
            if (parsedLog && parsedLog.name === "NewPriorityRequest") {
                priorityQueueEvent = parsedLog;
                break;
            }
        }
        expect(priorityQueueEvent.name, "event name").eq("NewPriorityRequest");
        expect(priorityQueueEvent.values.sender, "sender address").eq(wallet.address);
        expect(priorityQueueEvent.values.serialId, "request id").eq(openedRequests);
        expect(priorityQueueEvent.values.opType, "request type").eq(6);
        expect(priorityQueueEvent.values.expirationBlock, "expiration block").eq(deadlineBlock);

        const parsedFullExitPubdata = await operationTestContract.parseFullExitFromPubdata(priorityQueueEvent.values.pubData);
        expect(parsedFullExitPubdata.accountId, "parsed account id").eq(accountId);
        expect(parsedFullExitPubdata.owner, "parsed owner").eq(wallet.address);
        expect(parsedFullExitPubdata.tokenId, "parsed token id").eq(await ethProxy.resolveTokenId(token));
        expect(parsedFullExitPubdata.amount.toString(), "parsed amount").eq("0");
    }

    it("success ETH deposits", async () => {
        zksyncContract.connect(wallet);
        const tokenAddress = ethers.constants.AddressZero;
        const depositAmount = parseEther("1.0");

        await performDeposit(wallet.address, tokenAddress, depositAmount);
        await performDeposit(ethers.Wallet.createRandom().address, tokenAddress, depositAmount);
    });

    it("success ERC20 deposits", async () => {
        zksyncContract.connect(wallet);
        const tokenAddress = tokenContract.address;
        const depositAmount = parseEther("1.0");

        tokenContract.connect(wallet);
        await tokenContract.approve(zksyncContract.address, depositAmount);
        await performDeposit(wallet.address, tokenAddress, depositAmount);
        await tokenContract.approve(zksyncContract.address, depositAmount);
        await performDeposit(ethers.Wallet.createRandom().address, tokenAddress, depositAmount);
    });

    it("success FullExit request", async () => {
        zksyncContract.connect(wallet);
        const accountId = 1;

        await performFullExitRequest(accountId, ethers.constants.AddressZero);
        await performFullExitRequest(accountId, tokenContract.address);
    });
});

async function onchainBalance(ethWallet: ethers.Wallet, token: Address): Promise<BigNumber> {
    if (token === ethers.constants.AddressZero) {
        return ethWallet.getBalance();
    } else {
        const erc20contract = new Contract(
            token,
            IERC20_INTERFACE.abi,
            ethWallet,
        );
        return bigNumberify(await erc20contract.balanceOf(ethWallet.address));
    }
}

describe("ZK Sync withdraw unit tests", function () {
    this.timeout(50000);

    let zksyncContract;
    let tokenContract;
    let incorrectTokenContract;
    let ethProxy;
    before(async () => {
        const deployer = new Deployer(wallet, true);
        const governanceDeployedContract = await deployer.deployGovernance();
        await deployer.deployVerifier();
        process.env.OPERATOR_FRANKLIN_ADDRESS = wallet.address;
        deployer.bytecodes.FranklinTarget = require("../../build/ZKSyncUnitTest");
        zksyncContract = await deployer.deployFranklin();
        await governanceDeployedContract.setValidator(wallet.address, true);
        tokenContract = await addTestERC20Token(wallet, governanceDeployedContract);
        await mintTestERC20Token(wallet, tokenContract);
        ethProxy = new ETHProxy(wallet.provider, {
            mainContract: zksyncContract.address,
            govContract: governanceDeployedContract.address
        });

        incorrectTokenContract = await addTestNotApprovedERC20Token(wallet);
        await mintTestERC20Token(wallet, tokenContract);
    });

    async function performWithdraw(ethWallet: ethers.Wallet, token: TokenAddress, tokenId: number, amount: BigNumber) {
        let gasFee: BigNumber;
        const balanceBefore = await onchainBalance(ethWallet, token);
<<<<<<< HEAD
        const contractBalanceBefore = bigNumberify(await zksyncContract.getBalanceToWithdraw(ethWallet.address, tokenId));
=======
        const contractBalanceBefore = bigNumberify((await zksyncContract.balancesToWithdraw(ethWallet.address, tokenId)).balanceToWithdraw);
>>>>>>> fec8b8d0
        if (token === ethers.constants.AddressZero) {
            const tx = await zksyncContract.withdrawETH(amount, {gasLimit: 70000});
            const receipt = await tx.wait();
            gasFee = receipt.gasUsed.mul(await ethWallet.provider.getGasPrice());
        } else {
            await zksyncContract.withdrawERC20(token, amount, {gasLimit: 70000});
        }
        const balanceAfter = await onchainBalance(ethWallet, token);

        const expectedBalance = token == AddressZero ? balanceBefore.add(amount).sub(gasFee) : balanceBefore.add(amount);
        expect(balanceAfter.toString(), "withdraw account balance mismatch").eq(expectedBalance.toString());

<<<<<<< HEAD
        const contractBalanceAfter = bigNumberify(await zksyncContract.getBalanceToWithdraw(ethWallet.address, tokenId));
=======
        const contractBalanceAfter = bigNumberify((await zksyncContract.balancesToWithdraw(ethWallet.address, tokenId)).balanceToWithdraw);
>>>>>>> fec8b8d0
        const expectedContractBalance = contractBalanceBefore.sub(amount);
        expect(contractBalanceAfter.toString(), "withdraw contract balance mismatch").eq(expectedContractBalance.toString());
    }

    it("Withdraw ETH success", async () => {
        zksyncContract.connect(wallet);
        const withdrawAmount = parseEther("1.0");

        const sendETH = await wallet.sendTransaction({
            to: zksyncContract.address,
            value: withdrawAmount.mul(2),
            data: abi.simpleEncode("receiveETH()")
        });
        await sendETH.wait();

        await zksyncContract.setBalanceToWithdraw(wallet.address, 0, withdrawAmount);
        await performWithdraw(wallet, AddressZero, 0, withdrawAmount);

        await zksyncContract.setBalanceToWithdraw(wallet.address, 0, withdrawAmount);
        await performWithdraw(wallet, AddressZero, 0, withdrawAmount.div(2));
        await performWithdraw(wallet, AddressZero, 0, withdrawAmount.div(2));
    });

    it("Withdraw ETH incorrect ammount", async () => {
        zksyncContract.connect(wallet);
        const withdrawAmount = parseEther("1.0");

        const sendETH = await wallet.sendTransaction({
            to: zksyncContract.address,
            value: withdrawAmount,
            data: abi.simpleEncode("receiveETH()")
        });
        await sendETH.wait();

        await zksyncContract.setBalanceToWithdraw(wallet.address, 0, withdrawAmount);
        const {revertReason} = await getCallRevertReason(async () => await performWithdraw(wallet, AddressZero, 0, withdrawAmount.add(1)));
        expect(revertReason, "wrong revert reason").eq("frw11");
    });

    it("Withdraw ERC20 success", async () => {
        zksyncContract.connect(wallet);
        const withdrawAmount = parseEther("1.0");

        const sendERC20 = await tokenContract.transfer(zksyncContract.address, withdrawAmount.mul(2));
        await sendERC20.wait();
        const tokenId = await ethProxy.resolveTokenId(tokenContract.address);

        await zksyncContract.setBalanceToWithdraw(wallet.address, tokenId, withdrawAmount);
        await performWithdraw(wallet, tokenContract.address, tokenId, withdrawAmount);

        await zksyncContract.setBalanceToWithdraw(wallet.address, tokenId, withdrawAmount);
        await performWithdraw(wallet, tokenContract.address, tokenId, withdrawAmount.div(2));
        await performWithdraw(wallet, tokenContract.address, tokenId, withdrawAmount.div(2));
    });

    it("Withdraw ERC20 incorrect amount", async () => {
        zksyncContract.connect(wallet);
        const withdrawAmount = parseEther("1.0");

        const sendERC20 = await tokenContract.transfer(zksyncContract.address, withdrawAmount);
        await sendERC20.wait();
        const tokenId = await ethProxy.resolveTokenId(tokenContract.address);

        await zksyncContract.setBalanceToWithdraw(wallet.address, tokenId, withdrawAmount);

        const {revertReason} = await getCallRevertReason(async () => await performWithdraw(wallet, tokenContract.address, tokenId, withdrawAmount.add(1)));
        expect(revertReason, "wrong revert reason").eq("frw11");
    });

    it("Withdraw ERC20 unsupported token", async () => {
        zksyncContract.connect(wallet);
        const withdrawAmount = parseEther("1.0");

        const {revertReason} = await getCallRevertReason(async () => await performWithdraw(wallet, incorrectTokenContract.address, 1, withdrawAmount.add(1)));
        expect(revertReason, "wrong revert reason").eq("gvs11");
    });

    it("Complete pending withdawals, eth, known erc20", async () => {
        zksyncContract.connect(wallet);
        const withdrawAmount = parseEther("1.0");
        const withdrawsToCancel = 5;

        await wallet.sendTransaction({
            to: zksyncContract.address,
            value: withdrawAmount,
            data: abi.simpleEncode("receiveETH()")
        });
        await tokenContract.transfer(zksyncContract.address, withdrawAmount);


        for (const tokenAddress of [AddressZero, tokenContract.address]) {
            const tokenId = await ethProxy.resolveTokenId(tokenAddress);

            await zksyncContract.setBalanceToWithdraw(exitWallet.address, tokenId, 0);
            await zksyncContract.addPendingWithdrawal(exitWallet.address, tokenId, withdrawAmount.div(2));
            await zksyncContract.addPendingWithdrawal(exitWallet.address, tokenId, withdrawAmount.div(2));

            const onchainBalBefore = await onchainBalance(exitWallet, tokenAddress);

            await zksyncContract.completeWithdrawals(withdrawsToCancel);

            const onchainBalAfter = await onchainBalance(exitWallet, tokenAddress);

            expect(onchainBalAfter.sub(onchainBalBefore)).eq(withdrawAmount.toString());
        }
    });
});

describe("ZK Sync auth pubkey onchain unit tests", function () {
    this.timeout(50000);

    let zksyncContract;
    let tokenContract;
    let ethProxy;
    before(async () => {
        const deployer = new Deployer(wallet, true);
        const governanceDeployedContract = await deployer.deployGovernance();
        await deployer.deployVerifier();
        process.env.OPERATOR_FRANKLIN_ADDRESS = wallet.address;
        deployer.bytecodes.FranklinTarget = require("../../build/ZKSyncUnitTest");
        zksyncContract = await deployer.deployFranklin();
        await governanceDeployedContract.setValidator(wallet.address, true);
        tokenContract = await addTestERC20Token(wallet, governanceDeployedContract);
        await mintTestERC20Token(wallet, tokenContract);
        ethProxy = new ETHProxy(wallet.provider, {
            mainContract: zksyncContract.address,
            govContract: governanceDeployedContract.address
        });
    });

    it("Auth pubkey success", async () => {
        zksyncContract.connect(wallet);

        const nonce = 0x1234;
        const pubkeyHash = "0xfefefefefefefefefefefefefefefefefefefefe";

        const receipt = await (await zksyncContract.setAuthPubkeyHash(pubkeyHash, nonce)).wait();
        let authEvent;
        for (const event of receipt.logs) {
            const parsedLog = zksyncContract.interface.parseLog(event);
            if (parsedLog && parsedLog.name === "FactAuth") {
                authEvent = parsedLog;
                break;
            }
        }

        expect(authEvent.values.sender, "event sender incorrect").eq(wallet.address);
        expect(authEvent.values.nonce, "event nonce incorrect").eq(nonce);
        expect(authEvent.values.fact, "event fact incorrect").eq(pubkeyHash);
    });

    it("Auth pubkey rewrite fail", async () => {
        zksyncContract.connect(wallet);

        const nonce = 0xdead;
        const pubkeyHash = "0xfefefefefefefefefefefefefefefefefefefefe";

        await zksyncContract.setAuthPubkeyHash(pubkeyHash, nonce);
        //
        const otherPubkeyHash = "0xaaaaaaaaaaaaaaaaaaaaaaaaaaaaaaaaaaaaaaaa";
        const {revertReason} = await getCallRevertReason(async () => await zksyncContract.setAuthPubkeyHash(otherPubkeyHash, nonce));
        expect(revertReason, "revert reason incorrect").eq("ahf11");
    });

    it("Auth pubkey incorrect length fail", async () => {
        zksyncContract.connect(wallet);
        const nonce = 0x7656;
        const shortPubkeyHash = "0xfefefefefefefefefefefefefefefefefefefe";
        const longPubkeyHash = "0xfefefefefefefefefefefefefefefefefefefefefe";

        for (const pkHash of [shortPubkeyHash, longPubkeyHash]) {
            const {revertReason} = await getCallRevertReason(async () => await zksyncContract.setAuthPubkeyHash(shortPubkeyHash, nonce));
            expect(revertReason, "revert reason incorrect").eq("ahf10");
        }
    });
});

describe("ZK Sync test process next operation", function () {
    this.timeout(50000);

    let zksyncContract;
    let tokenContract;
    let incorrectTokenContract;
    let ethProxy;
    before(async () => {
        const deployer = new Deployer(wallet, true);
        const governanceDeployedContract = await deployer.deployGovernance();
        await deployer.deployVerifier();
        process.env.OPERATOR_FRANKLIN_ADDRESS = wallet.address;
        deployer.bytecodes.FranklinTarget = require("../../build/ZKSyncUnitTest");
        zksyncContract = await deployer.deployFranklin();
        await governanceDeployedContract.setValidator(wallet.address, true);
        tokenContract = await addTestERC20Token(wallet, governanceDeployedContract);
        await mintTestERC20Token(wallet, tokenContract);
        ethProxy = new ETHProxy(wallet.provider, {
            mainContract: zksyncContract.address,
            govContract: governanceDeployedContract.address
        });
    });

    it("Process noop", async () => {
        zksyncContract.connect(wallet);

        const committedPriorityRequestsBefore = await zksyncContract.totalCommittedPriorityRequests();

        const pubdata = Buffer.alloc(8, 0);
        await zksyncContract.testProcessOperation(pubdata, "0x", []);

        const committedPriorityRequestsAfter = await zksyncContract.totalCommittedPriorityRequests();
        expect(committedPriorityRequestsAfter, "priority request number").eq(committedPriorityRequestsBefore);
    });

    it("Process transfer", async () => {
        zksyncContract.connect(wallet);

        const committedPriorityRequestsBefore = await zksyncContract.totalCommittedPriorityRequests();

        const pubdata = Buffer.alloc(8 * 2, 0xff);
        pubdata[0] = 0x05;
        await zksyncContract.testProcessOperation(pubdata, "0x", []);

        const committedPriorityRequestsAfter = await zksyncContract.totalCommittedPriorityRequests();
        expect(committedPriorityRequestsAfter, "priority request number").eq(committedPriorityRequestsBefore);
    });
    it("Process transfer to new", async () => {
        zksyncContract.connect(wallet);

        const committedPriorityRequestsBefore = await zksyncContract.totalCommittedPriorityRequests();

        const pubdata = Buffer.alloc(8 * 5, 0xff);
        pubdata[0] = 0x02;
        await zksyncContract.testProcessOperation(pubdata, "0x", []);

        const committedPriorityRequestsAfter = await zksyncContract.totalCommittedPriorityRequests();
        expect(committedPriorityRequestsAfter, "priority request number").eq(committedPriorityRequestsBefore);
    });

    it("Process deposit", async () => {
        zksyncContract.connect(wallet);
        const depositAmount = parseEther("0.8");

        await zksyncContract.depositETH(wallet.address, {value: depositAmount});

        const committedPriorityRequestsBefore = await zksyncContract.totalCommittedPriorityRequests();

        // construct deposit pubdata
        const pubdata = Buffer.alloc(8 * 6, 0);
        pubdata[0] = 0x01;
        pubdata.writeUIntBE(0xaabbff, 1, 3);
        Buffer.from(depositAmount.toHexString().substr(2).padStart(16 * 2, "0"), "hex").copy(pubdata, 6);
        Buffer.from(wallet.address.substr(2), "hex").copy(pubdata, 22);
        await zksyncContract.testProcessOperation(pubdata, "0x", []);

        const committedPriorityRequestsAfter = await zksyncContract.totalCommittedPriorityRequests();
        expect(committedPriorityRequestsAfter - 1, "priority request number").eq(committedPriorityRequestsBefore);
    });

    it("Process partial exit", async () => {
        zksyncContract.connect(wallet);

        const committedPriorityRequestsBefore = await zksyncContract.totalCommittedPriorityRequests();

        // construct deposit pubdata
        const pubdata = Buffer.alloc(8 * 6, 0);
        pubdata[0] = 0x03;

        await zksyncContract.testProcessOperation(pubdata, "0x", []);

        const committedPriorityRequestsAfter = await zksyncContract.totalCommittedPriorityRequests();
        expect(committedPriorityRequestsAfter, "priority request number").eq(committedPriorityRequestsBefore);
    });

    it("Process full exit", async () => {
        zksyncContract.connect(wallet);
        const tokenId = 0x01;
        const fullExitAmount = parseEther("0.7");
        const accountId = 0xaabbff;

        await zksyncContract.fullExit(accountId, tokenContract.address);

        const committedPriorityRequestsBefore = await zksyncContract.totalCommittedPriorityRequests();

        // construct deposit pubdata
        const pubdata = Buffer.alloc(8 * 6, 0);
        pubdata[0] = 0x06;
        pubdata.writeUIntBE(accountId, 1, 3);
        Buffer.from(wallet.address.substr(2), "hex").copy(pubdata, 4);
        pubdata.writeUInt16BE(tokenId, 24);
        Buffer.from(fullExitAmount.toHexString().substr(2).padStart(16 * 2, "0"), "hex").copy(pubdata, 26);

        await zksyncContract.testProcessOperation(pubdata, "0x", []);

        const committedPriorityRequestsAfter = await zksyncContract.totalCommittedPriorityRequests();
        expect(committedPriorityRequestsAfter - 1, "priority request number").eq(committedPriorityRequestsBefore);
    });

    it("Change pubkey with auth", async () => {
        zksyncContract.connect(wallet);

        const nonce = 0x1234;
        const pubkeyHash = "0xfefefefefefefefefefefefefefefefefefefefe";
        await zksyncContract.setAuthPubkeyHash(pubkeyHash, nonce);

        const accountId = 0xffee12;

        const committedPriorityRequestsBefore = await zksyncContract.totalCommittedPriorityRequests();

        // construct deposit pubdata
        const pubdata = Buffer.alloc(8 * 6, 0);
        pubdata[0] = 0x07;
        pubdata.writeUIntBE(accountId, 1, 3);
        Buffer.from(pubkeyHash.substr(2), "hex").copy(pubdata, 4);
        Buffer.from(wallet.address.substr(2), "hex").copy(pubdata, 24);
        pubdata.writeUInt32BE(nonce, 44);

        await zksyncContract.testProcessOperation(pubdata, "0x", [0]);

        const committedPriorityRequestsAfter = await zksyncContract.totalCommittedPriorityRequests();
        expect(committedPriorityRequestsAfter, "priority request number").eq(committedPriorityRequestsBefore);
    });

    it("Change pubkey with posted signature", async () => {
        zksyncContract.connect(wallet);

        const nonce = 0x1234;
        const pubkeyHash = "sync:fefefefefefefefefefefefefefefefefefefefe";
        const ethWitness = await zksync.utils.signChangePubkeyMessage(wallet, pubkeyHash, nonce);

        const accountId = 0xffee12;

        const committedPriorityRequestsBefore = await zksyncContract.totalCommittedPriorityRequests();

        // construct deposit pubdata
        const pubdata = Buffer.alloc(8 * 6, 0);
        pubdata[0] = 0x07;
        pubdata.writeUIntBE(accountId, 1, 3);
        Buffer.from(pubkeyHash.substr(5), "hex").copy(pubdata, 4);
        Buffer.from(wallet.address.substr(2), "hex").copy(pubdata, 24);
        pubdata.writeUInt32BE(nonce, 44);

        await zksyncContract.testProcessOperation(pubdata, ethWitness, [(ethWitness.length - 2) / 2]); // (ethWitness.length - 2) / 2   ==   len of ethWitness in bytes

        const committedPriorityRequestsAfter = await zksyncContract.totalCommittedPriorityRequests();
        expect(committedPriorityRequestsAfter, "priority request number").eq(committedPriorityRequestsBefore);
    });
});<|MERGE_RESOLUTION|>--- conflicted
+++ resolved
@@ -31,15 +31,6 @@
         process.env.OPERATOR_FRANKLIN_ADDRESS = wallet.address;
         deployer.bytecodes.FranklinTarget = require("../../build/ZKSyncUnitTest");
         testContract = await deployer.deployFranklin();
-    });
-
-    it("pubkey hash signature verification success", async () => {
-        const pubkeyHash = "sync:fefefefefefefefefefefefefefefefefefefefe";
-        const nonce = 0x11223344;
-        const signature = await zksync.utils.signChangePubkeyMessage(randomWallet, pubkeyHash, nonce);
-        let {revertReason, result} = await getCallRevertReason(() =>
-            testContract.changePubkeySignatureCheck(signature, pubkeyHash.replace("sync:", "0x"), nonce, randomWallet.address));
-        expect(result).eq(true);
     });
 
     it("pubkey hash signature verification incorrect nonce", async () => {
@@ -240,28 +231,20 @@
     async function performWithdraw(ethWallet: ethers.Wallet, token: TokenAddress, tokenId: number, amount: BigNumber) {
         let gasFee: BigNumber;
         const balanceBefore = await onchainBalance(ethWallet, token);
-<<<<<<< HEAD
-        const contractBalanceBefore = bigNumberify(await zksyncContract.getBalanceToWithdraw(ethWallet.address, tokenId));
-=======
-        const contractBalanceBefore = bigNumberify((await zksyncContract.balancesToWithdraw(ethWallet.address, tokenId)).balanceToWithdraw);
->>>>>>> fec8b8d0
+        const contractBalanceBefore = bigNumberify((await zksyncContract.getBalanceToWithdraw(ethWallet.address, tokenId)));
         if (token === ethers.constants.AddressZero) {
-            const tx = await zksyncContract.withdrawETH(amount, {gasLimit: 70000});
+            const tx = await zksyncContract.withdrawETH(amount);
             const receipt = await tx.wait();
             gasFee = receipt.gasUsed.mul(await ethWallet.provider.getGasPrice());
         } else {
-            await zksyncContract.withdrawERC20(token, amount, {gasLimit: 70000});
+            await zksyncContract.withdrawERC20(token, amount);
         }
         const balanceAfter = await onchainBalance(ethWallet, token);
 
         const expectedBalance = token == AddressZero ? balanceBefore.add(amount).sub(gasFee) : balanceBefore.add(amount);
         expect(balanceAfter.toString(), "withdraw account balance mismatch").eq(expectedBalance.toString());
 
-<<<<<<< HEAD
-        const contractBalanceAfter = bigNumberify(await zksyncContract.getBalanceToWithdraw(ethWallet.address, tokenId));
-=======
-        const contractBalanceAfter = bigNumberify((await zksyncContract.balancesToWithdraw(ethWallet.address, tokenId)).balanceToWithdraw);
->>>>>>> fec8b8d0
+        const contractBalanceAfter = bigNumberify((await zksyncContract.getBalanceToWithdraw(ethWallet.address, tokenId)));
         const expectedContractBalance = contractBalanceBefore.sub(amount);
         expect(contractBalanceAfter.toString(), "withdraw contract balance mismatch").eq(expectedContractBalance.toString());
     }
