# Mnemonic can be generated here: https://bitcoinqrcodegenerator.win/bip39/

MNEMONIC="fine music test violin matrix prize squirrel panther purchase material script deal"
TEST_MNEMONIC="stuff slice staff easily soup parent arm payment cotton trade scatter struggle"

# Set in env file only for local development, for production, staging and testnet it is configured on k8s only.
OPERATOR_PRIVATE_KEY=27593fea79697e947890ecbecce7901b0008345e5d7259710d0dd5e500d040be

# Address to be used for zkSync account managing the interaction with a contract on Ethereum.
# Derived from the `OPERATOR_PRIVATE_KEY`.
OPERATOR_COMMIT_ETH_ADDRESS=0xde03a0B5963f75f1C8485B355fF6D30f3093BDE7

# Address to collect fees to.
# For development purposes, it equals to the `OPERATOR_COMMIT_ETH_ADDRESS`,
# but for production it has to manually be set to an address of an account
# exclusively owned by the node owner.
OPERATOR_FEE_ETH_ADDRESS=0xde03a0B5963f75f1C8485B355fF6D30f3093BDE7

# account stored on the local eth node.
GENESIS_ROOT=0x2d5ab622df708ab44944bb02377be85b6f27812e9ae520734873b7a193898ba4

WEB3_URL=http://localhost:8545
# Must be either "CoinMarketCap" or "CoinGecko"
TOKEN_PRICE_SOURCE=CoinGecko
COINMARKETCAP_BASE_URL=http://localhost:9876
# use https://api.coingecko.com/ for production
COINGECKO_BASE_URL=http://localhost:9876

ETHERSCAN_API_KEY=""

# Client
UPGRADE_GATEKEEPER_ADDR=0x5E6D086F5eC079ADFF4FB3774CDf3e8D6a34F7E9
GOVERNANCE_TARGET_ADDR=0x5E6D086F5eC079ADFF4FB3774CDf3e8D6a34F7E9
VERIFIER_TARGET_ADDR=0x5E6D086F5eC079ADFF4FB3774CDf3e8D6a34F7E9
CONTRACT_TARGET_ADDR=0x5E6D086F5eC079ADFF4FB3774CDf3e8D6a34F7E9
CONTRACT_ADDR=0x70a0F165d6f8054d0d0CF8dFd4DD2005f0AF6B55
GOVERNANCE_ADDR=0x5E6D086F5eC079ADFF4FB3774CDf3e8D6a34F7E9
VERIFIER_ADDR=0xDAbb67b676F5b01FcC8997Cc8439846D0d8078ca
DEPLOY_FACTORY_ADDR=0xFC073319977e314F251EAE6ae6bE76B0B3BAeeCF
GENESIS_TX_HASH=0xb99ebfea46cbe05a21cd80fe5597d97b204befc52a16303f579c607dc1ac2e2e
CHAIN_ID=9
GAS_PRICE_FACTOR=1
ETH_NETWORK=localhost

# Set in env file only for local development, for production, staging and testnet it is configured on k8s only.
DATABASE_URL=postgres://postgres@localhost/plasma

DB_POOL_SIZE=10

# `eth_sender` options

ETH_WAIT_CONFIRMATIONS=1
ETH_EXPECTED_WAIT_TIME_BLOCK=30
# Node polling period in seconds.
ETH_TX_POLL_PERIOD=3
# The maximum amount of simultaneously sent Ethereum transactions.
ETH_MAX_TXS_IN_FLIGHT=3
# Gas price limit to be used by GasAdjuster until the statistics data is gathered.
# Defaults to 400 gwei (400 * 10^9 wei)
ETH_GAS_PRICE_DEFAULT_LIMIT=400000000000
# Interval between updates of the gas price limit (used by GasAdjuster) in seconds
# Defaults to 150 (avg time of 1 block is 15 seconds, thus ~10 ETH blocks)
ETH_GAS_PRICE_LIMIT_UPDATE_INTERVAL=150
# Interval between adding the Ethereum node gas price to the GasAdjuster (in seconds).
# Defaults to 15 seconds (1 Ethereum block)
ETH_GAS_PRICE_LIMIT_SAMPLE_INTERVAL=15
# Scale factor for gas price limit (used by GasAdjuster)
# Defaults to 1.5: every time we can increase the price by no more than 50%.
ETH_GAS_PRICE_LIMIT_SCALE_FACTOR=1.0
ETH_IS_ENABLED=true

# Prover options
# Interval values in milliseconds
PROVER_PREPARE_DATA_INTERVAL=500
PROVER_HEARTBEAT_INTERVAL=1000
PROVER_CYCLE_WAIT=500
PROVER_GONE_TIMEOUT=60000

# Download setup files from SETUP_NETWORK_DIR if PROVER_DOWNLOAD_SETUP=1 or use local files if PROVER_DOWNLOAD_SETUP=0
PROVER_DOWNLOAD_SETUP=false
# Network location of setup files
PROVER_SETUP_NETWORK_DIR="-"
# Used to configure env for docker
DOCKER_DUMMY_PROVER=false

# Admin server configuration
ADMIN_SERVER_API_URL=http://127.0.0.1:8080
ADMIN_SERVER_API_BIND=127.0.0.1:8080
# Shared secret for authorization to admin server using JSON Web Token
SECRET_AUTH=123

REST_API_BIND=0.0.0.0:3001
HTTP_RPC_API_BIND=0.0.0.0:3030
WS_API_BIND=0.0.0.0:3031
RUST_BACKTRACE=1

# DigitalOcean

# Prover
BELLMAN_VERBOSE=1

# key dir ending with latest version of circuit commit hash
KEY_DIR=keys/plonk-975ae851

# actual supported block chunks sizes by verifier contract (determined by circuit size on setup boundaries)
<<<<<<< HEAD
# and setup powe needed to proof block of this size
# SUPPORTED_BLOCK_CHUNKS_SIZES=6,30,74,150,320,630
# SUPPORTED_BLOCK_CHUNKS_SIZES_SETUP_POWERS=21,22,23,24,25,26

# Plonk keys generated only for blocks with sizes up to 74. Generate all the keys before restoring these constants values.
SUPPORTED_BLOCK_CHUNKS_SIZES=6,30,74,150,320,630
=======
# and setup power needed to proof block of this size
SUPPORTED_BLOCK_CHUNKS_SIZES=6,30,74,150,334,678
>>>>>>> ac7fdbce
SUPPORTED_BLOCK_CHUNKS_SIZES_SETUP_POWERS=21,22,23,24,25,26

# Since withdraw is an expensive operation, we have to limit amount of
# withdrawals in one block to not exceed the gas limit in prover.
# 10 is a safe value which won't cause any problems.
# If this threshold is reached, block will be immediately sealed and
# the remaining withdrawals will go to the next block.
MAX_NUMBER_OF_WITHDRAWALS_PER_BLOCK=10

BLOCK_CHUNK_SIZES=6,30
ACCOUNT_TREE_DEPTH=32
BALANCE_TREE_DEPTH=11


PROVER_SERVER_URL=http://0.0.0.0:8088
PROVER_SERVER_BIND=0.0.0.0:8088
# Number of idle provers running (to scale up faster)
IDLE_PROVERS=1

SERVER_API_HOST=localhost
SERVER_API_HOST_CERT=""
EXPLORER_HOST=localhost
EXPLORER_HOST_CERT=""

REQ_SERVER_TIMEOUT=10

REST_API_ADDR=http://localhost:3001
HTTP_RPC_API_ADDR=http://localhost:3030
WS_API_ADDR=ws://localhost:3031

API_REQUESTS_CACHES_SIZE=10000
RUST_LOG=storage=info,server=debug,prover=debug,plasma=info,eth_client=info,data_restore=info,dummy_prover=info,key_generator=info,exodus_test=info,loadtest=info,server_supervisor=info,kube=debug,dev_ticker=info,models=info

ZKSYNC_ACTION=dont_ask

# ETH watcher configuration
CONFIRMATIONS_FOR_ETH_EVENT=0
# poll interval milliseconds
ETH_WATCH_POLL_INTERVAL=300

# Time to process one miniblock (in ms)
MINIBLOCK_ITERATION_INTERVAL=1000
# Determines block formation time
MINIBLOCKS_ITERATIONS=50
# Determines block formation time if block contains fast withdrawals
FAST_BLOCK_MINIBLOCKS_ITERATIONS=20

PROMETHEUS_EXPORT_PORT=3312

# Fee increase coefficient for fast processing of withdrawal.
TICKER_FAST_PROCESSING_COEFF=10.0

# Amount of threads to use to generate witness for blocks.
WITNESS_GENERATORS=2

<<<<<<< HEAD
# Determines the required minimum account age for `ForcedExit` operation to be allowed.
# It is set to 0 for the development purpuces (e.g. tests), but it is recommended to keep this
# value at least 24 hours for production.
# Type of value is seconds.
FORCED_EXIT_MINIMUM_ACCOUNT_AGE_SECS=0
=======
# FEE LIQUIDATION CONSTANTS
MAX_LIQUIDATION_FEE_PERCENT=5
FEE_ACCUMULATOR_ADDRESS=0xde03a0B5963f75f1C8485B355fF6D30f3093BDE7
FEE_ACCOUNT_PRIVATE_KEY=unset
>>>>>>> ac7fdbce
<|MERGE_RESOLUTION|>--- conflicted
+++ resolved
@@ -103,17 +103,8 @@
 KEY_DIR=keys/plonk-975ae851
 
 # actual supported block chunks sizes by verifier contract (determined by circuit size on setup boundaries)
-<<<<<<< HEAD
-# and setup powe needed to proof block of this size
-# SUPPORTED_BLOCK_CHUNKS_SIZES=6,30,74,150,320,630
-# SUPPORTED_BLOCK_CHUNKS_SIZES_SETUP_POWERS=21,22,23,24,25,26
-
-# Plonk keys generated only for blocks with sizes up to 74. Generate all the keys before restoring these constants values.
-SUPPORTED_BLOCK_CHUNKS_SIZES=6,30,74,150,320,630
-=======
 # and setup power needed to proof block of this size
 SUPPORTED_BLOCK_CHUNKS_SIZES=6,30,74,150,334,678
->>>>>>> ac7fdbce
 SUPPORTED_BLOCK_CHUNKS_SIZES_SETUP_POWERS=21,22,23,24,25,26
 
 # Since withdraw is an expensive operation, we have to limit amount of
@@ -169,15 +160,13 @@
 # Amount of threads to use to generate witness for blocks.
 WITNESS_GENERATORS=2
 
-<<<<<<< HEAD
 # Determines the required minimum account age for `ForcedExit` operation to be allowed.
 # It is set to 0 for the development purpuces (e.g. tests), but it is recommended to keep this
 # value at least 24 hours for production.
 # Type of value is seconds.
 FORCED_EXIT_MINIMUM_ACCOUNT_AGE_SECS=0
-=======
+
 # FEE LIQUIDATION CONSTANTS
 MAX_LIQUIDATION_FEE_PERCENT=5
 FEE_ACCUMULATOR_ADDRESS=0xde03a0B5963f75f1C8485B355fF6D30f3093BDE7
-FEE_ACCOUNT_PRIVATE_KEY=unset
->>>>>>> ac7fdbce
+FEE_ACCOUNT_PRIVATE_KEY=unset