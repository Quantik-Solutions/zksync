// Built-in deps
use std::collections::VecDeque;
// External imports
use diesel::dsl::max;
use diesel::prelude::*;
use itertools::Itertools;
// Workspace imports
use models::node::{mempool::SignedTxVariant, tx::TxHash, SignedFranklinTx};
// Local imports
use self::records::{MempoolTx, NewMempoolTx};
use crate::{schema::*, StorageProcessor};

pub mod records;

/// Schema for persisting transactions awaiting for the execution.
///
/// This schema holds the transactions that are received by the `mempool` module, but not yet have
/// been included into some block. It is required to store these transactions in the database, so
/// in case of the unexpected server reboot sent transactions won't disappear, and will be executed
/// as if the server haven't been relaunched.
#[derive(Debug)]
pub struct MempoolSchema<'a>(pub &'a StorageProcessor);

impl<'a> MempoolSchema<'a> {
    /// Loads all the transactions stored in the mempool schema.
<<<<<<< HEAD
    pub fn load_txs(&self) -> Result<VecDeque<SignedTxVariant>, failure::Error> {
        // Load the transactions from mempool along with corresponding batch IDs.
        let txs: Vec<MempoolTx> = mempool_txs::table.load(self.0.conn())?;

        let mut prev_batch_id = txs.first().map(|tx| tx.batch_id).flatten();

        let grouped_txs = txs.into_iter().group_by(|tx| {
            prev_batch_id = tx.batch_id;

            prev_batch_id
        });

        let mut txs = VecDeque::new();

        for (batch_id, group) in grouped_txs.into_iter() {
            let deserialized_txs: Vec<SignedFranklinTx> = group
                .map(|tx_object| -> Result<SignedFranklinTx, failure::Error> {
                    let tx = serde_json::from_value(tx_object.tx)?;
                    let sign_data = match tx_object.eth_sign_data {
                        None => None,
                        Some(sign_data_value) => serde_json::from_value(sign_data_value)?,
                    };

                    Ok(SignedFranklinTx {
                        tx,
                        eth_sign_data: sign_data,
                    })
                })
                .collect::<Result<Vec<SignedFranklinTx>, failure::Error>>()?;

            match batch_id {
                Some(_) => {
                    // Group of batched transactions.
                    let variant = SignedTxVariant::from(deserialized_txs);
                    txs.push_back(variant);
                }
                None => {
                    // Group of non-batched transactions.
                    let mut variants = deserialized_txs
                        .into_iter()
                        .map(SignedTxVariant::from)
                        .collect();
                    txs.append(&mut variants);
                }
            }
        }

        Ok(txs)
=======
    pub fn load_txs(&self) -> Result<VecDeque<SignedFranklinTx>, failure::Error> {
        let txs: Vec<MempoolTx> = mempool_txs::table
            .order_by(mempool_txs::created_at)
            .load(self.0.conn())?;

        let mut txs = txs
            .into_iter()
            .map(|tx_object| -> Result<SignedFranklinTx, failure::Error> {
                let tx = serde_json::from_value(tx_object.tx)?;
                let sign_data = match tx_object.eth_sign_data {
                    None => None,
                    Some(sign_data_value) => serde_json::from_value(sign_data_value)?,
                };

                Ok(SignedFranklinTx {
                    tx,
                    eth_sign_data: sign_data,
                })
            })
            .collect::<Result<Vec<SignedFranklinTx>, _>>()?;
        txs.sort_by_key(|signed_tx| signed_tx.tx.nonce());
        Ok(txs.into())
>>>>>>> ba260271
    }

    /// Adds a new transactions batch to the mempool schema.
    pub fn insert_batch(&self, txs: &[SignedFranklinTx]) -> Result<(), failure::Error> {
        if txs.is_empty() {
            failure::bail!("Cannot insert an empty batch");
        }

        self.0.transaction(|| {
            // Batch ID is set to the maximum transaction ID in the table. It is guaranteed to be unique,
            // since as long as batch exists, the maximum ID will be greater than the batch ID (as we've inserted
            // more transactions).
            let batch_id = mempool_txs::table
                .select(max(mempool_txs::id))
                .first::<Option<i64>>(self.0.conn())?
                .unwrap_or(0);

            let new_transactions: Vec<_> = txs
                .iter()
                .map(|tx_data| {
                    let tx_hash = hex::encode(tx_data.hash().as_ref());
                    let tx = serde_json::to_value(&tx_data.tx)
                        .expect("Unserializable TX provided to the database");

                    NewMempoolTx {
                        tx_hash,
                        tx,
                        created_at: chrono::Utc::now(),
                        eth_sign_data: tx_data.eth_sign_data.as_ref().map(|sd| {
                            serde_json::to_value(sd).expect("failed to encode EthSignData")
                        }),
                        batch_id: Some(batch_id),
                    }
                })
                .collect();

            diesel::insert_into(mempool_txs::table)
                .values(new_transactions)
                .execute(self.0.conn())?;

            Ok(())
        })
    }

    /// Adds a new transaction to the mempool schema.
    pub fn insert_tx(&self, tx_data: &SignedFranklinTx) -> Result<(), failure::Error> {
        let tx_hash = hex::encode(tx_data.tx.hash().as_ref());
        let tx = serde_json::to_value(&tx_data.tx)?;
        let batch_id = None;

        let db_entry = NewMempoolTx {
            tx_hash,
            tx,
            created_at: chrono::Utc::now(),
            eth_sign_data: tx_data
                .eth_sign_data
                .as_ref()
                .map(|sd| serde_json::to_value(sd).expect("failed to encode EthSignData")),
            batch_id,
        };

        diesel::insert_into(mempool_txs::table)
            .values(db_entry)
            .execute(self.0.conn())?;

        Ok(())
    }

    pub fn remove_tx(&self, tx: &[u8]) -> QueryResult<()> {
        let tx_hash = hex::encode(tx);

        diesel::delete(mempool_txs::table.filter(mempool_txs::tx_hash.eq(&tx_hash)))
            .execute(self.0.conn())?;

        Ok(())
    }

    pub fn remove_txs(&self, txs: &[TxHash]) -> Result<(), failure::Error> {
        let tx_hashes: Vec<_> = txs.iter().map(hex::encode).collect();

        diesel::delete(mempool_txs::table.filter(mempool_txs::tx_hash.eq_any(&tx_hashes)))
            .execute(self.0.conn())?;

        Ok(())
    }

    /// Removes transactions that are already committed.
    /// Though it's unlikely that mempool schema will ever contain a committed
    /// transaction, it's better to ensure that we won't process the same transaction
    /// again. One possible scenario for having already-processed txs in the database
    /// is a failure of `remove_txs` method, which won't cause a panic on server, but will
    /// left txs in the database.
    ///
    /// This method is expected to be initially invoked on the server start, and then
    /// invoked periodically with a big interval (to prevent possible database bloating).
    pub fn collect_garbage(&self) -> Result<(), failure::Error> {
        let mut txs_to_remove: Vec<_> = self.load_txs()?.into_iter().collect();
        txs_to_remove.retain(|tx| {
            match tx {
                SignedTxVariant::Tx(tx) => {
                    let tx_hash = tx.hash();
                    self.0
                        .chain()
                        .operations_ext_schema()
                        .get_tx_by_hash(tx_hash.as_ref())
                        .expect("DB issue while restoring the mempool state")
                        .is_some()
                }
                SignedTxVariant::Batch(batch) => {
                    // We assume that for batch one executed transaction <=> all the transactions are executed.
                    let tx_hash = batch.0[0].hash();
                    self.0
                        .chain()
                        .operations_ext_schema()
                        .get_tx_by_hash(tx_hash.as_ref())
                        .expect("DB issue while restoring the mempool state")
                        .is_some()
                }
            }
        });

        let tx_hashes: Vec<_> = txs_to_remove
            .into_iter()
            .map(|tx| tx.hashes())
            .flatten()
            .collect();

        self.remove_txs(&tx_hashes)?;

        Ok(())
    }
}<|MERGE_RESOLUTION|>--- conflicted
+++ resolved
@@ -23,10 +23,11 @@
 
 impl<'a> MempoolSchema<'a> {
     /// Loads all the transactions stored in the mempool schema.
-<<<<<<< HEAD
     pub fn load_txs(&self) -> Result<VecDeque<SignedTxVariant>, failure::Error> {
         // Load the transactions from mempool along with corresponding batch IDs.
-        let txs: Vec<MempoolTx> = mempool_txs::table.load(self.0.conn())?;
+        let txs: Vec<MempoolTx> = mempool_txs::table
+            .order_by(mempool_txs::created_at)
+            .load(self.0.conn())?;
 
         let mut prev_batch_id = txs.first().map(|tx| tx.batch_id).flatten();
 
@@ -36,7 +37,7 @@
             prev_batch_id
         });
 
-        let mut txs = VecDeque::new();
+        let mut txs = Vec::new();
 
         for (batch_id, group) in grouped_txs.into_iter() {
             let deserialized_txs: Vec<SignedFranklinTx> = group
@@ -58,7 +59,7 @@
                 Some(_) => {
                     // Group of batched transactions.
                     let variant = SignedTxVariant::from(deserialized_txs);
-                    txs.push_back(variant);
+                    txs.push(variant);
                 }
                 None => {
                     // Group of non-batched transactions.
@@ -71,31 +72,19 @@
             }
         }
 
-        Ok(txs)
-=======
-    pub fn load_txs(&self) -> Result<VecDeque<SignedFranklinTx>, failure::Error> {
-        let txs: Vec<MempoolTx> = mempool_txs::table
-            .order_by(mempool_txs::created_at)
-            .load(self.0.conn())?;
-
-        let mut txs = txs
-            .into_iter()
-            .map(|tx_object| -> Result<SignedFranklinTx, failure::Error> {
-                let tx = serde_json::from_value(tx_object.tx)?;
-                let sign_data = match tx_object.eth_sign_data {
-                    None => None,
-                    Some(sign_data_value) => serde_json::from_value(sign_data_value)?,
-                };
-
-                Ok(SignedFranklinTx {
-                    tx,
-                    eth_sign_data: sign_data,
-                })
-            })
-            .collect::<Result<Vec<SignedFranklinTx>, _>>()?;
-        txs.sort_by_key(|signed_tx| signed_tx.tx.nonce());
+        // Now transactions should be sorted by the nonce (transaction natural order)
+        // According to our convention in batch `fee transaction` would be the last one, so we would use nonce from it as a key for sort
+        txs.sort_by_key(|tx| match tx {
+            SignedTxVariant::Tx(tx) => tx.tx.nonce(),
+            SignedTxVariant::Batch(batch) => batch
+                .0
+                .last()
+                .expect("batch must contain at least one transaction")
+                .tx
+                .nonce(),
+        });
+
         Ok(txs.into())
->>>>>>> ba260271
     }
 
     /// Adds a new transactions batch to the mempool schema.
