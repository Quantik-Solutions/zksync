// Built-in deps
use std::collections::VecDeque;
// External imports
<<<<<<< HEAD
use diesel::dsl::max;
use diesel::prelude::*;
use itertools::Itertools;
=======
>>>>>>> 1d13d02a
// Workspace imports
use models::node::{mempool::SignedTxVariant, tx::TxHash, SignedFranklinTx};
// Local imports
<<<<<<< HEAD
use self::records::{MempoolTx, NewMempoolTx};
use crate::chain::mempool::records::NewMempoolBatchTx;
use crate::{schema::*, StorageProcessor};
=======
use self::records::MempoolTx;
use crate::{QueryResult, StorageProcessor};
>>>>>>> 1d13d02a

pub mod records;

/// Schema for persisting transactions awaiting for the execution.
///
/// This schema holds the transactions that are received by the `mempool` module, but not yet have
/// been included into some block. It is required to store these transactions in the database, so
/// in case of the unexpected server reboot sent transactions won't disappear, and will be executed
/// as if the server haven't been relaunched.
#[derive(Debug)]
pub struct MempoolSchema<'a, 'c>(pub &'a mut StorageProcessor<'c>);

impl<'a, 'c> MempoolSchema<'a, 'c> {
    /// Loads all the transactions stored in the mempool schema.
<<<<<<< HEAD
    pub fn load_txs(&self) -> Result<VecDeque<SignedTxVariant>, failure::Error> {
        // Load the transactions from mempool along with corresponding batch IDs.
        let txs: Vec<MempoolTx> = mempool_txs::table
            .order_by(mempool_txs::created_at)
            .load(self.0.conn())?;

        // Handles special case: batch_id == 0 <==> transaction is not a part of some batch
        fn batch_id_optional(batch_id: i64) -> Option<i64> {
            match batch_id {
                0 => None,
                _ => Some(batch_id),
            }
        };
=======
    pub async fn load_txs(&mut self) -> QueryResult<VecDeque<SignedFranklinTx>> {
        let txs: Vec<MempoolTx> = sqlx::query_as!(
            MempoolTx,
            "SELECT * FROM mempool_txs
            ORDER BY created_at",
        )
        .fetch_all(self.0.conn())
        .await?;

        let mut txs = txs
            .into_iter()
            .map(|tx_object| -> QueryResult<SignedFranklinTx> {
                let tx = serde_json::from_value(tx_object.tx)?;
                let sign_data = match tx_object.eth_sign_data {
                    None => None,
                    Some(sign_data_value) => serde_json::from_value(sign_data_value)?,
                };
>>>>>>> 1d13d02a

        let mut prev_batch_id = txs
            .first()
            .map(|tx| batch_id_optional(tx.batch_id))
            .flatten();

        let grouped_txs = txs.into_iter().group_by(|tx| {
            prev_batch_id = batch_id_optional(tx.batch_id);

            prev_batch_id
        });

        let mut txs = Vec::new();

        for (batch_id, group) in grouped_txs.into_iter() {
            let deserialized_txs: Vec<SignedFranklinTx> = group
                .map(|tx_object| -> Result<SignedFranklinTx, failure::Error> {
                    let tx = serde_json::from_value(tx_object.tx)?;
                    let sign_data = match tx_object.eth_sign_data {
                        None => None,
                        Some(sign_data_value) => serde_json::from_value(sign_data_value)?,
                    };

                    Ok(SignedFranklinTx {
                        tx,
                        eth_sign_data: sign_data,
                    })
                })
                .collect::<Result<Vec<SignedFranklinTx>, failure::Error>>()?;

            match batch_id {
                Some(batch_id) => {
                    // Group of batched transactions.
                    let variant = SignedTxVariant::batch(deserialized_txs, batch_id);
                    txs.push(variant);
                }
                None => {
                    // Group of non-batched transactions.
                    let mut variants = deserialized_txs
                        .into_iter()
                        .map(SignedTxVariant::from)
                        .collect();
                    txs.append(&mut variants);
                }
            }
        }

        // Now transactions should be sorted by the nonce (transaction natural order)
        // According to our convention in batch `fee transaction` would be the last one, so we would use nonce from it as a key for sort
        txs.sort_by_key(|tx| match tx {
            SignedTxVariant::Tx(tx) => tx.tx.nonce(),
            SignedTxVariant::Batch(batch) => batch
                .txs
                .last()
                .expect("batch must contain at least one transaction")
                .tx
                .nonce(),
        });

        Ok(txs.into())
    }

    /// Adds a new transactions batch to the mempool schema.
    /// Returns id of the inserted batch
    pub fn insert_batch(&self, txs: &[SignedFranklinTx]) -> Result<i64, failure::Error> {
        if txs.is_empty() {
            failure::bail!("Cannot insert an empty batch");
        }

        self.0.transaction(|| {
            // The first transaction of the batch would be inserted manually
            // batch_id of the inserted transaction would be the id of this batch
            // Will be unique cause batch_id is bigserial
            // Special case: batch_id == 0 <==> transaction is not a part of some batch (uses in `insert_tx` function)
            let batch_id = {
                let first_tx_data = txs[0].clone();
                let tx_hash = hex::encode(first_tx_data.hash().as_ref());
                let tx = serde_json::to_value(&first_tx_data.tx)
                    .expect("Unserializable TX provided to the database");

                let tx_to_insert = NewMempoolBatchTx {
                    tx_hash,
                    tx,
                    created_at: chrono::Utc::now(),
                    eth_sign_data: first_tx_data
                        .eth_sign_data
                        .as_ref()
                        .map(|sd| serde_json::to_value(sd).expect("failed to encode EthSignData")),
                };

                diesel::insert_into(mempool_txs::table)
                    .values(tx_to_insert)
                    .execute(self.0.conn())?;

                mempool_txs::table
                    .select(max(mempool_txs::batch_id))
                    .first::<Option<i64>>(self.0.conn())?
                    .ok_or_else(|| {
                        failure::format_err!("Can't get maximal batch_id from mempool_txs")
                    })?
            };

            // Processing of all batch transactions, except the first
            let new_transactions: Vec<_> = txs[1..]
                .iter()
                .map(|tx_data| {
                    let tx_hash = hex::encode(tx_data.hash().as_ref());
                    let tx = serde_json::to_value(&tx_data.tx)
                        .expect("Unserializable TX provided to the database");

                    NewMempoolTx {
                        tx_hash,
                        tx,
                        created_at: chrono::Utc::now(),
                        eth_sign_data: tx_data.eth_sign_data.as_ref().map(|sd| {
                            serde_json::to_value(sd).expect("failed to encode EthSignData")
                        }),
                        batch_id,
                    }
                })
                .collect();

            diesel::insert_into(mempool_txs::table)
                .values(new_transactions)
                .execute(self.0.conn())?;

            Ok(batch_id)
        })
    }

    /// Adds a new transaction to the mempool schema.
    pub async fn insert_tx(&mut self, tx_data: &SignedFranklinTx) -> QueryResult<()> {
        let tx_hash = hex::encode(tx_data.tx.hash().as_ref());
        let tx = serde_json::to_value(&tx_data.tx)?;
        let batch_id = 0; // Special case: batch_id == 0 <==> transaction is not a part of some batch

        let eth_sign_data = tx_data
            .eth_sign_data
            .as_ref()
            .map(|sd| serde_json::to_value(sd).expect("failed to encode EthSignData"));

        sqlx::query!(
            "INSERT INTO mempool_txs (tx_hash, tx, created_at, eth_sign_data)
            VALUES ($1, $2, $3, $4)",
            tx_hash,
            tx,
<<<<<<< HEAD
            created_at: chrono::Utc::now(),
            eth_sign_data: tx_data
                .eth_sign_data
                .as_ref()
                .map(|sd| serde_json::to_value(sd).expect("failed to encode EthSignData")),
            batch_id,
        };

        diesel::insert_into(mempool_txs::table)
            .values(db_entry)
            .execute(self.0.conn())?;
=======
            chrono::Utc::now(),
            eth_sign_data
        )
        .execute(self.0.conn())
        .await?;
>>>>>>> 1d13d02a

        Ok(())
    }

    pub async fn remove_tx(&mut self, tx: &[u8]) -> QueryResult<()> {
        let tx_hash = hex::encode(tx);

        sqlx::query!(
            "DELETE FROM mempool_txs
            WHERE tx_hash = $1",
            &tx_hash
        )
        .execute(self.0.conn())
        .await?;

        Ok(())
    }

<<<<<<< HEAD
    pub fn remove_txs(&self, txs: &[TxHash]) -> Result<(), failure::Error> {
=======
    async fn remove_txs(&mut self, txs: &[TxHash]) -> QueryResult<()> {
>>>>>>> 1d13d02a
        let tx_hashes: Vec<_> = txs.iter().map(hex::encode).collect();

        sqlx::query!(
            "DELETE FROM mempool_txs
            WHERE tx_hash = ANY($1)",
            &tx_hashes
        )
        .execute(self.0.conn())
        .await?;

        Ok(())
    }

    /// Removes transactions that are already committed.
    /// Though it's unlikely that mempool schema will ever contain a committed
    /// transaction, it's better to ensure that we won't process the same transaction
    /// again. One possible scenario for having already-processed txs in the database
    /// is a failure of `remove_txs` method, which won't cause a panic on server, but will
    /// left txs in the database.
    ///
    /// This method is expected to be initially invoked on the server start, and then
    /// invoked periodically with a big interval (to prevent possible database bloating).
<<<<<<< HEAD
    pub fn collect_garbage(&self) -> Result<(), failure::Error> {
        let mut txs_to_remove: Vec<_> = self.load_txs()?.into_iter().collect();
        txs_to_remove.retain(|tx| {
            match tx {
                SignedTxVariant::Tx(tx) => {
                    let tx_hash = tx.hash();
                    self.0
                        .chain()
                        .operations_ext_schema()
                        .get_tx_by_hash(tx_hash.as_ref())
                        .expect("DB issue while restoring the mempool state")
                        .is_some()
                }
                SignedTxVariant::Batch(batch) => {
                    // We assume that for batch one executed transaction <=> all the transactions are executed.
                    let tx_hash = batch.txs[0].hash();
                    self.0
                        .chain()
                        .operations_ext_schema()
                        .get_tx_by_hash(tx_hash.as_ref())
                        .expect("DB issue while restoring the mempool state")
                        .is_some()
                }
            }
        });

        let tx_hashes: Vec<_> = txs_to_remove
            .into_iter()
            .map(|tx| tx.hashes())
            .flatten()
            .collect();
=======
    pub async fn collect_garbage(&mut self) -> QueryResult<()> {
        let all_txs: Vec<_> = self.load_txs().await?.into_iter().collect();
        let mut tx_hashes_to_remove = Vec::new();

        for tx in all_txs {
            let tx_hash = tx.hash();
            let should_remove = self
                .0
                .chain()
                .operations_ext_schema()
                .get_tx_by_hash(tx_hash.as_ref())
                .await
                .expect("DB issue while restoring the mempool state")
                .is_some();

            if should_remove {
                tx_hashes_to_remove.push(tx.hash())
            }
        }
>>>>>>> 1d13d02a

        self.remove_txs(&tx_hashes_to_remove).await?;

        Ok(())
    }
}<|MERGE_RESOLUTION|>--- conflicted
+++ resolved
@@ -1,23 +1,12 @@
 // Built-in deps
 use std::collections::VecDeque;
 // External imports
-<<<<<<< HEAD
-use diesel::dsl::max;
-use diesel::prelude::*;
 use itertools::Itertools;
-=======
->>>>>>> 1d13d02a
 // Workspace imports
 use models::node::{mempool::SignedTxVariant, tx::TxHash, SignedFranklinTx};
 // Local imports
-<<<<<<< HEAD
-use self::records::{MempoolTx, NewMempoolTx};
-use crate::chain::mempool::records::NewMempoolBatchTx;
-use crate::{schema::*, StorageProcessor};
-=======
 use self::records::MempoolTx;
 use crate::{QueryResult, StorageProcessor};
->>>>>>> 1d13d02a
 
 pub mod records;
 
@@ -32,12 +21,15 @@
 
 impl<'a, 'c> MempoolSchema<'a, 'c> {
     /// Loads all the transactions stored in the mempool schema.
-<<<<<<< HEAD
-    pub fn load_txs(&self) -> Result<VecDeque<SignedTxVariant>, failure::Error> {
+    pub async fn load_txs(&mut self) -> QueryResult<VecDeque<SignedTxVariant>> {
         // Load the transactions from mempool along with corresponding batch IDs.
-        let txs: Vec<MempoolTx> = mempool_txs::table
-            .order_by(mempool_txs::created_at)
-            .load(self.0.conn())?;
+        let txs: Vec<MempoolTx> = sqlx::query_as!(
+            MempoolTx,
+            "SELECT * FROM mempool_txs
+            ORDER BY created_at",
+        )
+        .fetch_all(self.0.conn())
+        .await?;
 
         // Handles special case: batch_id == 0 <==> transaction is not a part of some batch
         fn batch_id_optional(batch_id: i64) -> Option<i64> {
@@ -46,25 +38,6 @@
                 _ => Some(batch_id),
             }
         };
-=======
-    pub async fn load_txs(&mut self) -> QueryResult<VecDeque<SignedFranklinTx>> {
-        let txs: Vec<MempoolTx> = sqlx::query_as!(
-            MempoolTx,
-            "SELECT * FROM mempool_txs
-            ORDER BY created_at",
-        )
-        .fetch_all(self.0.conn())
-        .await?;
-
-        let mut txs = txs
-            .into_iter()
-            .map(|tx_object| -> QueryResult<SignedFranklinTx> {
-                let tx = serde_json::from_value(tx_object.tx)?;
-                let sign_data = match tx_object.eth_sign_data {
-                    None => None,
-                    Some(sign_data_value) => serde_json::from_value(sign_data_value)?,
-                };
->>>>>>> 1d13d02a
 
         let mut prev_batch_id = txs
             .first()
@@ -81,7 +54,7 @@
 
         for (batch_id, group) in grouped_txs.into_iter() {
             let deserialized_txs: Vec<SignedFranklinTx> = group
-                .map(|tx_object| -> Result<SignedFranklinTx, failure::Error> {
+                .map(|tx_object| -> QueryResult<SignedFranklinTx> {
                     let tx = serde_json::from_value(tx_object.tx)?;
                     let sign_data = match tx_object.eth_sign_data {
                         None => None,
@@ -129,70 +102,72 @@
 
     /// Adds a new transactions batch to the mempool schema.
     /// Returns id of the inserted batch
-    pub fn insert_batch(&self, txs: &[SignedFranklinTx]) -> Result<i64, failure::Error> {
+    pub async fn insert_batch(&mut self, txs: &[SignedFranklinTx]) -> QueryResult<i64> {
         if txs.is_empty() {
             failure::bail!("Cannot insert an empty batch");
         }
 
-        self.0.transaction(|| {
-            // The first transaction of the batch would be inserted manually
-            // batch_id of the inserted transaction would be the id of this batch
-            // Will be unique cause batch_id is bigserial
-            // Special case: batch_id == 0 <==> transaction is not a part of some batch (uses in `insert_tx` function)
-            let batch_id = {
-                let first_tx_data = txs[0].clone();
-                let tx_hash = hex::encode(first_tx_data.hash().as_ref());
-                let tx = serde_json::to_value(&first_tx_data.tx)
-                    .expect("Unserializable TX provided to the database");
-
-                let tx_to_insert = NewMempoolBatchTx {
-                    tx_hash,
-                    tx,
-                    created_at: chrono::Utc::now(),
-                    eth_sign_data: first_tx_data
-                        .eth_sign_data
-                        .as_ref()
-                        .map(|sd| serde_json::to_value(sd).expect("failed to encode EthSignData")),
-                };
-
-                diesel::insert_into(mempool_txs::table)
-                    .values(tx_to_insert)
-                    .execute(self.0.conn())?;
-
-                mempool_txs::table
-                    .select(max(mempool_txs::batch_id))
-                    .first::<Option<i64>>(self.0.conn())?
-                    .ok_or_else(|| {
-                        failure::format_err!("Can't get maximal batch_id from mempool_txs")
-                    })?
-            };
-
-            // Processing of all batch transactions, except the first
-            let new_transactions: Vec<_> = txs[1..]
-                .iter()
-                .map(|tx_data| {
-                    let tx_hash = hex::encode(tx_data.hash().as_ref());
-                    let tx = serde_json::to_value(&tx_data.tx)
-                        .expect("Unserializable TX provided to the database");
-
-                    NewMempoolTx {
-                        tx_hash,
-                        tx,
-                        created_at: chrono::Utc::now(),
-                        eth_sign_data: tx_data.eth_sign_data.as_ref().map(|sd| {
-                            serde_json::to_value(sd).expect("failed to encode EthSignData")
-                        }),
-                        batch_id,
-                    }
-                })
-                .collect();
-
-            diesel::insert_into(mempool_txs::table)
-                .values(new_transactions)
-                .execute(self.0.conn())?;
-
-            Ok(batch_id)
-        })
+        // The first transaction of the batch would be inserted manually
+        // batch_id of the inserted transaction would be the id of this batch
+        // Will be unique cause batch_id is bigserial
+        // Special case: batch_id == 0 <==> transaction is not a part of some batch (uses in `insert_tx` function)
+        let batch_id = {
+            let first_tx_data = txs[0].clone();
+            let tx_hash = hex::encode(first_tx_data.hash().as_ref());
+            let tx = serde_json::to_value(&first_tx_data.tx)
+                .expect("Unserializable TX provided to the database");
+            let eth_sign_data = first_tx_data
+                .eth_sign_data
+                .as_ref()
+                .map(|sd| serde_json::to_value(sd).expect("failed to encode EthSignData"));
+
+            sqlx::query!(
+                "INSERT INTO mempool_txs (tx_hash, tx, created_at, eth_sign_data)
+                VALUES ($1, $2, $3, $4)",
+                tx_hash,
+                tx,
+                chrono::Utc::now(),
+                eth_sign_data,
+            )
+            .execute(self.0.conn())
+            .await?;
+
+            sqlx::query_as!(
+                MempoolTx,
+                "SELECT * FROM mempool_txs
+                ORDER BY batch_id DESC
+                LIMIT 1",
+            )
+            .fetch_optional(self.0.conn())
+            .await?
+            .ok_or_else(|| failure::format_err!("Can't get maximal batch_id from mempool_txs"))?
+            .batch_id
+        };
+
+        // Processing of all batch transactions, except the first
+        for tx_data in txs[1..].iter() {
+            let tx_hash = hex::encode(tx_data.hash().as_ref());
+            let tx = serde_json::to_value(&tx_data.tx)
+                .expect("Unserializable TX provided to the database");
+            let eth_sign_data = tx_data
+                .eth_sign_data
+                .as_ref()
+                .map(|sd| serde_json::to_value(sd).expect("failed to encode EthSignData"));
+
+            sqlx::query!(
+                "INSERT INTO mempool_txs (tx_hash, tx, created_at, eth_sign_data, batch_id)
+                VALUES ($1, $2, $3, $4, $5)",
+                tx_hash,
+                tx,
+                chrono::Utc::now(),
+                eth_sign_data,
+                batch_id,
+            )
+            .execute(self.0.conn())
+            .await?;
+        }
+
+        Ok(batch_id)
     }
 
     /// Adds a new transaction to the mempool schema.
@@ -207,29 +182,16 @@
             .map(|sd| serde_json::to_value(sd).expect("failed to encode EthSignData"));
 
         sqlx::query!(
-            "INSERT INTO mempool_txs (tx_hash, tx, created_at, eth_sign_data)
-            VALUES ($1, $2, $3, $4)",
+            "INSERT INTO mempool_txs (tx_hash, tx, created_at, eth_sign_data, batch_id)
+            VALUES ($1, $2, $3, $4, $5)",
             tx_hash,
             tx,
-<<<<<<< HEAD
-            created_at: chrono::Utc::now(),
-            eth_sign_data: tx_data
-                .eth_sign_data
-                .as_ref()
-                .map(|sd| serde_json::to_value(sd).expect("failed to encode EthSignData")),
+            chrono::Utc::now(),
+            eth_sign_data,
             batch_id,
-        };
-
-        diesel::insert_into(mempool_txs::table)
-            .values(db_entry)
-            .execute(self.0.conn())?;
-=======
-            chrono::Utc::now(),
-            eth_sign_data
         )
         .execute(self.0.conn())
         .await?;
->>>>>>> 1d13d02a
 
         Ok(())
     }
@@ -248,11 +210,7 @@
         Ok(())
     }
 
-<<<<<<< HEAD
-    pub fn remove_txs(&self, txs: &[TxHash]) -> Result<(), failure::Error> {
-=======
-    async fn remove_txs(&mut self, txs: &[TxHash]) -> QueryResult<()> {
->>>>>>> 1d13d02a
+    pub async fn remove_txs(&mut self, txs: &[TxHash]) -> QueryResult<()> {
         let tx_hashes: Vec<_> = txs.iter().map(hex::encode).collect();
 
         sqlx::query!(
@@ -275,17 +233,19 @@
     ///
     /// This method is expected to be initially invoked on the server start, and then
     /// invoked periodically with a big interval (to prevent possible database bloating).
-<<<<<<< HEAD
-    pub fn collect_garbage(&self) -> Result<(), failure::Error> {
-        let mut txs_to_remove: Vec<_> = self.load_txs()?.into_iter().collect();
-        txs_to_remove.retain(|tx| {
-            match tx {
+    pub async fn collect_garbage(&mut self) -> QueryResult<()> {
+        let all_txs: Vec<_> = self.load_txs().await?.into_iter().collect();
+        let mut tx_hashes_to_remove = Vec::new();
+
+        for tx in all_txs {
+            let should_remove = match &tx {
                 SignedTxVariant::Tx(tx) => {
                     let tx_hash = tx.hash();
                     self.0
                         .chain()
                         .operations_ext_schema()
                         .get_tx_by_hash(tx_hash.as_ref())
+                        .await
                         .expect("DB issue while restoring the mempool state")
                         .is_some()
                 }
@@ -296,38 +256,16 @@
                         .chain()
                         .operations_ext_schema()
                         .get_tx_by_hash(tx_hash.as_ref())
+                        .await
                         .expect("DB issue while restoring the mempool state")
                         .is_some()
                 }
+            };
+
+            if should_remove {
+                tx_hashes_to_remove.extend(tx.hashes())
             }
-        });
-
-        let tx_hashes: Vec<_> = txs_to_remove
-            .into_iter()
-            .map(|tx| tx.hashes())
-            .flatten()
-            .collect();
-=======
-    pub async fn collect_garbage(&mut self) -> QueryResult<()> {
-        let all_txs: Vec<_> = self.load_txs().await?.into_iter().collect();
-        let mut tx_hashes_to_remove = Vec::new();
-
-        for tx in all_txs {
-            let tx_hash = tx.hash();
-            let should_remove = self
-                .0
-                .chain()
-                .operations_ext_schema()
-                .get_tx_by_hash(tx_hash.as_ref())
-                .await
-                .expect("DB issue while restoring the mempool state")
-                .is_some();
-
-            if should_remove {
-                tx_hashes_to_remove.push(tx.hash())
-            }
-        }
->>>>>>> 1d13d02a
+        }
 
         self.remove_txs(&tx_hashes_to_remove).await?;
 
