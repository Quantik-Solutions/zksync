--- conflicted
+++ resolved
@@ -14,12 +14,7 @@
     time::{Duration, Instant},
 };
 // External uses
-<<<<<<< HEAD
 use num::BigUint;
-use rand::Rng;
-=======
-use bigdecimal::BigDecimal;
->>>>>>> 8aba2a58
 use tokio::{runtime::Handle, time};
 use web3::transports::Http;
 // Workspace uses
@@ -219,60 +214,6 @@
     Ok(sent_txs)
 }
 
-<<<<<<< HEAD
-// generates random amount for transaction within given range [from, to).
-fn rand_amount(from: u64, to: u64) -> BigUint {
-    let amount = rand::thread_rng().gen_range(from, to);
-    BigUint::from(amount)
-}
-
-/// Deposits to contract and waits for node to execute it.
-async fn deposit_single(
-    test_acc: &TestAccount,
-    deposit_amount: BigUint,
-    rpc_client: &RpcClient,
-) -> Result<u64, failure::Error> {
-    let nonce = {
-        let mut n = test_acc.eth_nonce.lock().await;
-        *n += 1;
-        Some(U256::from(*n - 1))
-    };
-    let priority_op = test_acc
-        .eth_acc
-        .deposit_eth(deposit_amount, &test_acc.zk_acc.address, nonce)
-        .await?;
-    wait_for_deposit_executed(priority_op.serial_id, &rpc_client).await
-}
-
-/// Waits until the deposit priority operation is executed.
-async fn wait_for_deposit_executed(
-    serial_id: u64,
-    rpc_client: &RpcClient,
-) -> Result<u64, failure::Error> {
-    let mut executed = false;
-    // We poll the operation status twice a second until timeout is reached.
-    let start = Instant::now();
-    let timeout = Duration::from_secs(DEPOSIT_TIMEOUT_SEC);
-    let polling_interval = Duration::from_millis(500);
-    let mut timer = time::interval(polling_interval);
-
-    // Polling cycle.
-    while !executed && start.elapsed() < timeout {
-        timer.tick().await;
-        let state = rpc_client.ethop_info(serial_id).await?;
-        executed = state.executed;
-    }
-
-    // Check for the successful execution.
-    if !executed {
-        failure::bail!("Deposit operation timeout");
-    }
-
-    Ok(serial_id)
-}
-
-=======
->>>>>>> 8aba2a58
 /// Waits for the transactions to be executed and measures the execution TPS.
 async fn await_txs_execution(
     tx_hashes: Vec<TxHash>,
