//! Real-life loadtest scenario does not measure the TPS nor simulated the high load,
//! but rather simulates the real-life use case of zkSync:
//!
//! 1. Funds are deposited from one Ethereum account into one new zkSync account.
//! 2. Once funds are deposited, this account split the funds between N accounts
//!    using the `transferToNew` operation.
//! 3. Once funds are transferred and verified, these funds are "rotated" within
//!    created accounts using the `transfer` operation. This operation is repeated
//!    M times.
//! 4. To finish the test, all the funds are collected back to the initial account
//!    are withdrawn to the Ethereum.
//!
//! `N` and `M` are configurable parameters, meaning the breadth of the test (how
//! many accounts will be used within the test) and the depth of the test (how
//! many rotation cycles are performed) correspondingly.
//!
//! Schematically, scenario will look like this:
//!
//! ```text
//! Deposit  | Transfer to new  | Transfer | Collect back | Withdraw to ETH
//!          |                  |          |              |
//!          |                  |  ┗━━━━┓  |              |
//!          |           ┏━━━>Acc1━━━━━┓┗>Acc1━━━┓        |
//!          |         ┏━┻━━━>Acc2━━━━┓┗━>Acc2━━━┻┓       |
//! ETH━━━━>InitialAcc━╋━━━━━>Acc3━━━┓┗━━>Acc3━━━━╋━>InitialAcc━>ETH
//!          |         ┗━┳━━━>Acc4━━┓┗━━━>Acc4━━━┳┛       |
//!          |           ┗━━━>Acc5━┓┗━━━━>Acc5━━━┛        |
//! ```
//!
//! ## Test configuration
//!
//! To configure the test, one should provide a JSON config with the following structure:
//!
//! ```json
//! {
//!     "n_accounts": 100,     // Amount of intermediate account to use, "breadth" of the test.
//!     "transfer_size": 100,  // Amount of money to be used in the transfer, in wei.
//!     "cycles_amount": 10,   // Amount of iterations to rotate funds, "length" of the test.
//!     "block_timeout": 120,  // Amount of time to wait for one zkSync block to be verified.
//!     "use_all_block_sizes": false, // Whether to use different block sizes (may slowdown the test execution).
//!     "input_account": {     // Address/private key of the Ethereum account to deposit money for test from.
//!         "address": "0x36615Cf349d7F6344891B1e7CA7C72883F5dc049",
//!         "private_key": "0x7726827caac94a7f9e1b160f7ea819f172f7b6f9d2a97f992c38edeab82d4110"
//!     }
//! }
//! ```
//!
//! `configs` folder of the crate contains a `reallife.json` sample configuration optimized for
//! running the test in development infrastructure (dummy prover, 1 second for one Ethereum block
//! testnet Ethereum chain).

// Built-in deps
use std::{
    iter::Iterator,
    time::{Duration, Instant},
};
// External deps
use chrono::Utc;
use futures::future::try_join_all;
use num::BigUint;
use tokio::{fs, time};
// Workspace deps
use models::{
    helpers::{closest_packable_fee_amount, closest_packable_token_amount},
    tx::PackedEthSignature,
    FranklinTx, TxFeeTypes,
};
use zksync::{Network, Provider};
use zksync_config::ConfigurationOptions;
use zksync_utils::format_ether;
// Local deps
use self::satellite::SatelliteScenario;
use crate::{
    scenarios::{
        configs::RealLifeConfig,
        utils::{deposit_single, wait_for_verify, DynamicChunks},
        ScenarioContext,
    },
    sent_transactions::SentTransactions,
    test_accounts::TestWallet,
};

mod satellite;

#[derive(Debug)]
struct ScenarioExecutor {
    provider: Provider,

    /// Main account to deposit ETH from / return ETH back to.
    main_wallet: TestWallet,

    /// Intermediate account to rotate funds within.
    accounts: Vec<TestWallet>,

    /// Amount of intermediate accounts.
    n_accounts: usize,
    /// Transfer amount per accounts (in wei).
    transfer_size: BigUint,
    /// Amount of cycles for funds rotation.
    cycles_amount: u32,

    /// Block sizes supported by server and suitable to use in this test
    /// (to not overload the node with too many txs at the moment)
    block_sizes: Vec<usize>,

    /// Amount of time to wait for one zkSync block to be verified.
    verify_timeout: Duration,

    /// Estimated fee amount for any zkSync operation. It is used to deposit
    /// funds initially and transfer the funds for intermediate accounts to
    /// operate.
    estimated_fee_for_op: BigUint,

    /// Satellite scenario to run alongside with the funds rotation cycles.
    satellite_scenario: Option<SatelliteScenario>,
}

impl ScenarioExecutor {
    /// Creates a real-life scenario executor.
    pub fn new(ctx: &mut ScenarioContext, provider: Provider) -> Self {
        // Load the config for the test from JSON file.
        let config = RealLifeConfig::load(&ctx.config_path);

        // Generate random accounts to rotate funds within.
        let accounts = (0..config.n_accounts)
            .map(|_| {
                ctx.rt
                    .block_on(TestWallet::new_random(provider.clone(), &ctx.options))
            })
            .collect();

        // Create main account to deposit money from and to return money back later.
        let main_wallet = ctx.rt.block_on(TestWallet::from_info(
            &config.input_account,
            provider.clone(),
            &ctx.options,
        ));

        // Load additional accounts for the satellite scenario.
        let additional_accounts: Vec<_> = config
            .additional_accounts
            .iter()
            .map(|acc| {
                ctx.rt
                    .block_on(TestWallet::from_info(acc, provider.clone(), &ctx.options))
            })
            .collect();

        let block_sizes = Self::get_block_sizes(config.use_all_block_sizes);

        if config.use_all_block_sizes {
            log::info!(
                "Following block sizes will be used in test: {:?}",
                block_sizes
            );
        }

        let transfer_size = closest_packable_token_amount(&BigUint::from(config.transfer_size));
        let verify_timeout = Duration::from_secs(config.block_timeout);

        let satellite_scenario = Some(SatelliteScenario::new(
            provider.clone(),
            additional_accounts,
            transfer_size.clone(),
            verify_timeout,
        ));

        Self {
            provider,

            main_wallet,
            accounts,

            n_accounts: config.n_accounts,
            transfer_size,
            cycles_amount: config.cycles_amount,

            block_sizes,

            verify_timeout,

            estimated_fee_for_op: 0u32.into(),

            satellite_scenario,
        }
    }

    /// Infallible test runner which performs the emergency exit if any step of the test
    /// fails.
    pub async fn run(&mut self) {
        if let Err(error) = self.run_test().await {
            log::error!("Loadtest erred with the following error: {}", error);
        } else {
            log::info!("Loadtest completed successfully");
        }
    }

    /// Method to be used before the scenario.
    /// It stores all the zkSync account keys into a file named
    /// like "loadtest_accounts_2020_05_05_12_23_55.txt"
    /// so the funds left on accounts will not be lost.
    ///
    /// If saving the file fails, the accounts are printed to the log.
    async fn save_accounts(&self) {
        // Timestamp is used to generate unique file name postfix.
        let timestamp = Utc::now();
        let timestamp_str = timestamp.format("%Y_%m_%d_%H_%M_%S").to_string();

        let output_file_name = format!("loadtest_accounts_{}.txt", timestamp_str);

        let mut account_list = String::new();

        // Add all the accounts to the string.
        // Debug representations of account contains both zkSync and Ethereum private keys.
        account_list += &format!("{:?}\n", self.main_wallet);
        for account in self.accounts.iter() {
            account_list += &format!("{:?}\n", account);
        }

        // If we're unable to save the file, print its contents to the console at least.
        if let Err(error) = fs::write(&output_file_name, &account_list).await {
            log::error!(
                "Storing the account list erred with the following error: {}",
                error
            );
            log::warn!(
                "Printing the account list to the log instead: \n{}",
                account_list
            )
        } else {
            log::info!(
                "Accounts used in this test are saved to the file '{}'",
                &output_file_name
            );
        }
    }

    /// Runs the test step-by-step. Every test step is encapsulated into its own function.
    pub async fn run_test(&mut self) -> Result<(), failure::Error> {
        self.save_accounts().await;

        self.initialize().await?;
        self.deposit().await?;
        self.initial_transfer().await?;

        // Take the satellite scenario, as we have to borrow it mutably.
        let mut satellite_scenario = self.satellite_scenario.take().unwrap();

        // Run funds rotation phase and the satellite scenario in parallel.
        let funds_rotation_future = self.funds_rotation();
        let satellite_scenario_future = satellite_scenario.run();
        futures::try_join!(funds_rotation_future, satellite_scenario_future)?;

        self.collect_funds().await?;
        self.withdraw().await?;
        self.finish().await?;

        Ok(())
    }

    /// Initializes the test, preparing the main account for the interaction.
    async fn initialize(&mut self) -> Result<(), failure::Error> {
        // Then, we have to get the fee value (assuming that dev-ticker is used, we estimate
        // the fee in such a way that it will always be sufficient).
        // Withdraw operation has more chunks, so we estimate fee for it.
<<<<<<< HEAD
        let mut fee = self.withdraw_fee(&self.main_account.zk_acc).await;
        // Change pubkey fee is different, so we calculate it separately.
        let change_pubkey_fee = self.change_pubkey_fee(&self.main_account.zk_acc).await;
=======
        let mut fee = self.withdraw_fee(&self.main_wallet).await;
>>>>>>> ec20c91f

        // To be sure that we will have enough funds for all the transfers,
        // we will request 1.2x of the suggested fees. All the unspent funds
        // will be withdrawn later.
        fee = fee * BigUint::from(120u32) / BigUint::from(100u32);

        // And after that we have to make the fee packable.
        fee = closest_packable_fee_amount(&fee);

        self.estimated_fee_for_op = fee.clone();

        if let Some(scenario) = self.satellite_scenario.as_mut() {
            scenario.set_estimated_fee(fee, change_pubkey_fee);
        };

        Ok(())
    }

    /// Runs the initial deposit of the money onto the main account.
    async fn deposit(&mut self) -> Result<(), failure::Error> {
        let change_pubkey_fee = self.change_pubkey_fee(&self.main_account.zk_acc).await;

        // Amount of money we need to deposit.
        // Initialize it with the raw amount: only sum of transfers per account.
        // Fees are taken into account below.
        let mut amount_to_deposit =
            self.transfer_size.clone() * BigUint::from(self.n_accounts as u64);

        // Count the fees: we need to provide fee for each of initial transfer transactions,
        // for each funds rotating transaction, and for each withdraw transaction.

        // Sum of fees for one tx per every account.
        let fee_for_all_accounts =
            self.estimated_fee_for_op.clone() * BigUint::from(self.n_accounts as u64);
        // Total amount of cycles is amount of funds rotation cycles + one for initial transfers +
        // one for collecting funds back to the main account.
        amount_to_deposit += fee_for_all_accounts * (self.cycles_amount + 2);
        // Also we must add fee for every `ChangePubKey` operation (1 per each account).
        amount_to_deposit += &change_pubkey_fee * BigUint::from(self.n_accounts as u64);
        // Also the fee is required to perform a final withdraw and change pubkey op.
        amount_to_deposit += &self.estimated_fee_for_op + &change_pubkey_fee;

        let account_balance = self.main_wallet.eth_provider.balance().await?;
        log::info!(
            "Main account ETH balance: {} ETH",
            format_ether(&account_balance)
        );

        log::info!(
            "Starting depositing phase. Depositing {} ETH to the main account",
            format_ether(&amount_to_deposit)
        );

        // Ensure that account does have enough money.
        if amount_to_deposit > account_balance {
            panic!("Main ETH account does not have enough balance to run the test with the provided config");
        }

        // Deposit funds and wait for operation to be executed.
        deposit_single(&self.main_wallet, amount_to_deposit, &self.provider).await?;

        log::info!("Deposit sent and verified");

        // Now when deposits are done it is time to update account id.
        self.main_wallet.update_account_id().await?;

        log::info!("Main account ID set");

        // ...and change the main account pubkey.
        // We have to change pubkey after the deposit so we'll be able to use corresponding
        // `zkSync` account.
<<<<<<< HEAD
        let (change_pubkey_tx, eth_sign) = (
            self.main_account.sign_change_pubkey(change_pubkey_fee),
            None,
        );
=======
        let (change_pubkey_tx, eth_sign) = (self.main_wallet.sign_change_pubkey().await?, None);
>>>>>>> ec20c91f
        let mut sent_txs = SentTransactions::new();
        let tx_hash = self.provider.send_tx(change_pubkey_tx, eth_sign).await?;
        sent_txs.add_tx_hash(tx_hash);
        wait_for_verify(sent_txs, self.verify_timeout, &self.provider).await?;

        log::info!("Main account pubkey changed");

        log::info!("Deposit phase completed");

        Ok(())
    }

    /// Splits the money from the main account between the intermediate accounts
    /// with the `TransferToNew` operations.
    async fn initial_transfer(&mut self) -> Result<(), failure::Error> {
        log::info!(
            "Starting initial transfer. {} ETH will be send to each of {} new accounts",
            format_ether(&self.transfer_size),
            self.n_accounts
        );

        let change_pubkey_fee = self.change_pubkey_fee(&self.main_account.zk_acc).await;

        let mut signed_transfers = Vec::with_capacity(self.n_accounts);

        for to_idx in 0..self.n_accounts {
            let from_acc = &self.main_wallet;
            let to_acc = &self.accounts[to_idx];

            // Transfer size is (transfer_amount) + (fee for every tx to be sent) + (fee for final transfer
            // back to the main account) + (fee for ChangePubKey op).
            let transfer_amount = &self.transfer_size
                + &self.estimated_fee_for_op * (self.cycles_amount + 1)
                + &change_pubkey_fee;

            // Make amount packable.
            let packable_transfer_amount = closest_packable_fee_amount(&transfer_amount);

            // Fee for the transfer itself differs from the estimated fee.
            let fee = self.transfer_fee(&to_acc).await;
            let transfer = self
                .sign_transfer(from_acc, to_acc, packable_transfer_amount, Some(fee))
                .await;

            signed_transfers.push(transfer);
        }

        log::info!("Signed all the initial transfer transactions, sending");

        // Send txs by batches that can fit in one block.
        let to_verify = signed_transfers.len();
        let mut verified = 0;
        let txs_chunks = DynamicChunks::new(signed_transfers, &self.block_sizes);
        for tx_batch in txs_chunks {
            let mut sent_txs = SentTransactions::new();
            // Send each tx.
            // This has to be done synchronously, since we're sending from the same account
            // and truly async sending will result in a nonce mismatch errors.
            for (tx, eth_sign) in tx_batch {
                let tx_hash = self.provider.send_tx(tx.clone(), eth_sign.clone()).await?;
                sent_txs.add_tx_hash(tx_hash);
            }

            let sent_txs_amount = sent_txs.len();
            verified += sent_txs_amount;

            // Wait until all the transactions are verified.
            wait_for_verify(sent_txs, self.verify_timeout, &self.provider).await?;

            log::info!(
                "Sent and verified {}/{} txs ({} on this iteration)",
                verified,
                to_verify,
                sent_txs_amount
            );
        }

        log::info!("All the initial transfers are completed");
        log::info!("Updating the accounts info and changing their public keys");

        // After all the initial transfer completed, we have to update new account IDs
        // and change public keys of accounts (so we'll be able to send transfers from them).
        let mut tx_futures = vec![];
        for wallet in self.accounts.iter_mut() {
            let resp = self
                .provider
                .account_info(wallet.address())
                .await
                .expect("rpc error");
            assert!(resp.id.is_some(), "Account ID is none for new account");
<<<<<<< HEAD
            account.set_account_id(resp.id);

            let fee_token = 0; // ETH
            let change_pubkey_tx =
                FranklinTx::ChangePubKey(Box::new(account.sign_change_pubkey_tx(
                    None,
                    true,
                    fee_token,
                    change_pubkey_fee.clone(),
                    false,
                )));
=======
            wallet.update_account_id().await?;
>>>>>>> ec20c91f

            let change_pubkey_tx = wallet.sign_change_pubkey().await?;
            let tx_future = self.provider.send_tx(change_pubkey_tx, None);

            tx_futures.push(tx_future);
        }
        let mut sent_txs = SentTransactions::new();
        sent_txs.tx_hashes = try_join_all(tx_futures).await?;

        // Calculate the estimated amount of blocks for all the txs to be processed.
        let max_block_size = *self.block_sizes.iter().max().unwrap();
        let n_blocks = (self.accounts.len() / max_block_size + 1) as u32;
        wait_for_verify(sent_txs, self.verify_timeout * n_blocks, &self.provider).await?;

        log::info!("All the accounts are prepared");

        log::info!("Initial transfers are sent and verified");

        Ok(())
    }

    /// Performs the funds rotation phase: transfers the money between intermediate
    /// accounts multiple times.
    /// Sine the money amount is always the same, after execution of this step every
    /// intermediate account should have the same balance as it has before.
    async fn funds_rotation(&mut self) -> Result<(), failure::Error> {
        for step_number in 1..=self.cycles_amount {
            log::info!("Starting funds rotation cycle {}", step_number);

            self.funds_rotation_step().await?;
        }

        Ok(())
    }

    /// Transfers the money between intermediate accounts. For each account with
    /// ID `N`, money are transferred to the account with ID `N + 1`.
    async fn funds_rotation_step(&mut self) -> Result<(), failure::Error> {
        let mut signed_transfers = Vec::with_capacity(self.n_accounts);

        for from_id in 0..self.n_accounts {
            let from_acc = &self.accounts[from_id];
            let to_id = self.acc_for_transfer(from_id);
            let to_acc = &self.accounts[to_id];

            let fee = self.transfer_fee(&to_acc).await;
            let transfer = self
                .sign_transfer(from_acc, to_acc, self.transfer_size.clone(), Some(fee))
                .await;

            signed_transfers.push(transfer);
        }

        log::info!("Signed transfers, sending");

        // Send txs by batches that can fit in one block.
        let to_verify = signed_transfers.len();
        let mut verified = 0;
        let txs_chunks = DynamicChunks::new(signed_transfers, &self.block_sizes);
        for tx_batch in txs_chunks {
            let mut tx_futures = vec![];
            // Send each tx.
            for (tx, eth_sign) in tx_batch {
                let tx_future = self.provider.send_tx(tx.clone(), eth_sign.clone());

                tx_futures.push(tx_future);
            }
            let mut sent_txs = SentTransactions::new();
            sent_txs.tx_hashes = try_join_all(tx_futures).await?;

            let sent_txs_amount = sent_txs.len();
            verified += sent_txs_amount;

            // Wait until all the transactions are verified.
            wait_for_verify(sent_txs, self.verify_timeout, &self.provider).await?;

            log::info!(
                "Sent and verified {}/{} txs ({} on this iteration)",
                verified,
                to_verify,
                sent_txs_amount
            );
        }

        log::info!("Transfers are sent and verified");

        Ok(())
    }

    /// Transfers all the money from the intermediate accounts back to the main account.
    async fn collect_funds(&mut self) -> Result<(), failure::Error> {
        log::info!("Starting collecting funds back to the main account");

        let mut signed_transfers = Vec::with_capacity(self.n_accounts);

        for from_id in 0..self.n_accounts {
            let from_acc = &self.accounts[from_id];
            let to_acc = &self.main_wallet;

            let fee = self.transfer_fee(&to_acc).await;

            let comitted_account_state = self
                .provider
                .account_info(from_acc.address())
                .await?
                .committed;
            let account_balance = comitted_account_state.balances[TestWallet::TOKEN_NAME]
                .0
                .clone();
            let transfer_amount = &account_balance - &fee;
            let transfer_amount = closest_packable_token_amount(&transfer_amount);
            let transfer = self
                .sign_transfer(from_acc, to_acc, transfer_amount, Some(fee))
                .await;

            signed_transfers.push(transfer);
        }

        log::info!("Signed transfers, sending");

        // Send txs by batches that can fit in one block.
        let to_verify = signed_transfers.len();
        let mut verified = 0;
        let txs_chunks = DynamicChunks::new(signed_transfers, &self.block_sizes);
        for tx_batch in txs_chunks {
            let mut sent_txs = SentTransactions::new();
            // Send each tx.
            for (tx, eth_sign) in tx_batch {
                let tx_hash = self.provider.send_tx(tx.clone(), eth_sign.clone()).await?;
                sent_txs.add_tx_hash(tx_hash);
            }

            let sent_txs_amount = sent_txs.len();
            verified += sent_txs_amount;

            // Wait until all the transactions are verified.
            wait_for_verify(sent_txs, self.verify_timeout, &self.provider).await?;

            log::info!(
                "Sent and verified {}/{} txs ({} on this iteration)",
                verified,
                to_verify,
                sent_txs_amount
            );
        }

        log::info!("Collecting funds completed");
        Ok(())
    }

    /// Withdraws the money from the main account back to the Ethereum.
    async fn withdraw(&mut self) -> Result<(), failure::Error> {
        let current_balance = self.main_wallet.eth_provider.balance().await?;

        let fee = self.withdraw_fee(&self.main_wallet).await;

        let comitted_account_state = self
            .provider
            .account_info(self.main_wallet.address())
            .await?
            .committed;
        let account_balance = comitted_account_state.balances[TestWallet::TOKEN_NAME]
            .0
            .clone();
        let withdraw_amount = &account_balance - &fee;
        let withdraw_amount = closest_packable_token_amount(&withdraw_amount);

        log::info!(
            "Starting withdrawing phase. Withdrawing {} ETH back to the Ethereum",
            format_ether(&withdraw_amount)
        );

        let (tx, eth_sign) = self
            .main_wallet
            .sign_withdraw(withdraw_amount.clone(), Some(fee))
            .await?;
        let tx_hash = self.provider.send_tx(tx.clone(), eth_sign.clone()).await?;
        let mut sent_txs = SentTransactions::new();
        sent_txs.add_tx_hash(tx_hash);

        wait_for_verify(sent_txs, self.verify_timeout, &self.provider).await?;

        log::info!("Withdrawing funds completed");

        self.wait_for_eth_balance(current_balance, withdraw_amount)
            .await?;

        Ok(())
    }

    async fn finish(&mut self) -> Result<(), failure::Error> {
        Ok(())
    }

    /// Waits for main ETH account to receive funds on its balance.
    /// Returns an error if funds are not received within a reasonable amount of time.
    async fn wait_for_eth_balance(
        &self,
        current_balance: BigUint,
        withdraw_amount: BigUint,
    ) -> Result<(), failure::Error> {
        log::info!("Awaiting for ETH funds to be received");

        let expected_balance = current_balance + withdraw_amount;

        let timeout_minutes = 10;
        let timeout = Duration::from_secs(timeout_minutes * 60);
        let start = Instant::now();

        let polling_interval = Duration::from_millis(250);
        let mut timer = time::interval(polling_interval);

        loop {
            let current_balance = self.main_wallet.eth_provider.balance().await?;
            if current_balance == expected_balance {
                break;
            }
            if start.elapsed() > timeout {
                failure::bail!(
                    "ETH funds were not received for {} minutes",
                    timeout_minutes
                );
            }
            timer.tick().await;
        }

        log::info!("ETH funds received");
        Ok(())
    }

    /// Obtains a fee required for the ChangePubKey operation.
    async fn change_pubkey_fee(&self, to_acc: &ZksyncAccount) -> BigUint {
        let fee = self
            .rpc_client
            .get_tx_fee("ChangePubKey", to_acc.address, "ETH")
            .await
            .expect("Can't get tx fee");

        closest_packable_fee_amount(&fee)
    }

    /// Obtains a fee required for the transfer operation.
    async fn transfer_fee(&self, to: &TestWallet) -> BigUint {
        let fee = self
            .provider
            .get_tx_fee(TxFeeTypes::Transfer, to.address(), TestWallet::TOKEN_NAME)
            .await
            .expect("Can't get tx fee")
            .total_fee;

        closest_packable_fee_amount(&fee)
    }

    /// Obtains a fee required for the withdraw operation.
    async fn withdraw_fee(&self, to: &TestWallet) -> BigUint {
        let fee = self
            .provider
            .get_tx_fee(TxFeeTypes::Withdraw, to.address(), TestWallet::TOKEN_NAME)
            .await
            .expect("Can't get tx fee")
            .total_fee;

        closest_packable_fee_amount(&fee)
    }

    /// Creates a signed transfer transaction.
    /// Sender and receiver are chosen from the generated
    /// accounts, determined by its indices.
    async fn sign_transfer(
        &self,
        from: &TestWallet,
        to: &TestWallet,
        amount: impl Into<BigUint>,
        fee: Option<BigUint>,
    ) -> (FranklinTx, Option<PackedEthSignature>) {
        from.sign_transfer(to.address(), amount, fee).await.unwrap()
    }

    /// Generates an ID for funds transfer. The ID is the ID of the next
    /// account, treating the accounts array like a circle buffer:
    /// given 3 accounts, IDs returned for queries (0, 1, 2) will be
    /// (1, 2, 0) correspondingly.
    fn acc_for_transfer(&self, from_idx: usize) -> usize {
        (from_idx + 1) % self.accounts.len()
    }

    /// Load block sizes to use in test for generated blocks.
    /// This method assumes that loadtest and server share the same env config,
    /// since the value is loaded from the env.
    fn get_block_sizes(use_all_block_sizes: bool) -> Vec<usize> {
        let options = ConfigurationOptions::from_env();
        if use_all_block_sizes {
            // Load all the supported block sizes.
            options.available_block_chunk_sizes
        } else {
            // Use only the max block size (for more quick execution).
            let max_size = *options.available_block_chunk_sizes.iter().max().unwrap();

            vec![max_size]
        }
    }
}

/// Runs the real-life test scenario.
/// For description, see the module doc-comment.
pub fn run_scenario(mut ctx: ScenarioContext) {
    let provider = Provider::new(Network::Localhost);

    let mut scenario = ScenarioExecutor::new(&mut ctx, provider);

    // Run the scenario.
    log::info!("Starting the real-life test");
    ctx.rt.block_on(scenario.run());
}<|MERGE_RESOLUTION|>--- conflicted
+++ resolved
@@ -263,13 +263,9 @@
         // Then, we have to get the fee value (assuming that dev-ticker is used, we estimate
         // the fee in such a way that it will always be sufficient).
         // Withdraw operation has more chunks, so we estimate fee for it.
-<<<<<<< HEAD
-        let mut fee = self.withdraw_fee(&self.main_account.zk_acc).await;
+        let mut fee = self.withdraw_fee(&self.main_wallet).await;
         // Change pubkey fee is different, so we calculate it separately.
-        let change_pubkey_fee = self.change_pubkey_fee(&self.main_account.zk_acc).await;
-=======
-        let mut fee = self.withdraw_fee(&self.main_wallet).await;
->>>>>>> ec20c91f
+        let change_pubkey_fee = self.change_pubkey_fee(&self.main_wallet).await;
 
         // To be sure that we will have enough funds for all the transfers,
         // we will request 1.2x of the suggested fees. All the unspent funds
@@ -290,7 +286,7 @@
 
     /// Runs the initial deposit of the money onto the main account.
     async fn deposit(&mut self) -> Result<(), failure::Error> {
-        let change_pubkey_fee = self.change_pubkey_fee(&self.main_account.zk_acc).await;
+        let change_pubkey_fee = self.change_pubkey_fee(&self.main_wallet).await;
 
         // Amount of money we need to deposit.
         // Initialize it with the raw amount: only sum of transfers per account.
@@ -341,14 +337,12 @@
         // ...and change the main account pubkey.
         // We have to change pubkey after the deposit so we'll be able to use corresponding
         // `zkSync` account.
-<<<<<<< HEAD
         let (change_pubkey_tx, eth_sign) = (
-            self.main_account.sign_change_pubkey(change_pubkey_fee),
+            self.main_wallet
+                .sign_change_pubkey(change_pubkey_fee)
+                .await?,
             None,
         );
-=======
-        let (change_pubkey_tx, eth_sign) = (self.main_wallet.sign_change_pubkey().await?, None);
->>>>>>> ec20c91f
         let mut sent_txs = SentTransactions::new();
         let tx_hash = self.provider.send_tx(change_pubkey_tx, eth_sign).await?;
         sent_txs.add_tx_hash(tx_hash);
@@ -370,7 +364,7 @@
             self.n_accounts
         );
 
-        let change_pubkey_fee = self.change_pubkey_fee(&self.main_account.zk_acc).await;
+        let change_pubkey_fee = self.change_pubkey_fee(&self.main_wallet).await;
 
         let mut signed_transfers = Vec::with_capacity(self.n_accounts);
 
@@ -439,23 +433,9 @@
                 .await
                 .expect("rpc error");
             assert!(resp.id.is_some(), "Account ID is none for new account");
-<<<<<<< HEAD
-            account.set_account_id(resp.id);
-
-            let fee_token = 0; // ETH
-            let change_pubkey_tx =
-                FranklinTx::ChangePubKey(Box::new(account.sign_change_pubkey_tx(
-                    None,
-                    true,
-                    fee_token,
-                    change_pubkey_fee.clone(),
-                    false,
-                )));
-=======
             wallet.update_account_id().await?;
->>>>>>> ec20c91f
-
-            let change_pubkey_tx = wallet.sign_change_pubkey().await?;
+
+            let change_pubkey_tx = wallet.sign_change_pubkey(BigUint::from(0u32)).await?;
             let tx_future = self.provider.send_tx(change_pubkey_tx, None);
 
             tx_futures.push(tx_future);
@@ -685,12 +665,19 @@
     }
 
     /// Obtains a fee required for the ChangePubKey operation.
-    async fn change_pubkey_fee(&self, to_acc: &ZksyncAccount) -> BigUint {
+    async fn change_pubkey_fee(&self, to_acc: &TestWallet) -> BigUint {
         let fee = self
-            .rpc_client
-            .get_tx_fee("ChangePubKey", to_acc.address, "ETH")
+            .provider
+            .get_tx_fee(
+                TxFeeTypes::ChangePubKey {
+                    onchain_pubkey_auth: true,
+                },
+                to_acc.address(),
+                "ETH",
+            )
             .await
-            .expect("Can't get tx fee");
+            .expect("Can't get tx fee")
+            .total_fee;
 
         closest_packable_fee_amount(&fee)
     }
