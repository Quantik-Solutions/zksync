--- conflicted
+++ resolved
@@ -313,10 +313,6 @@
                 serial_id: 0,
                 data: priority_op,
                 deadline_block: 0,
-<<<<<<< HEAD
-                eth_fee: BigUint::from(0u32),
-=======
->>>>>>> fec8b8d0
                 eth_hash: Vec::new(),
             },
             block_index,
