--- conflicted
+++ resolved
@@ -208,11 +208,8 @@
         state_keeper_request_sender.clone(),
         sign_verify_request_sender,
         eth_watcher_request_sender,
-<<<<<<< HEAD
         ticker_request_sender,
-=======
         current_zksync_info,
->>>>>>> 0bac5ddc
     );
     req_rpc_app.extend(&mut io);
 
