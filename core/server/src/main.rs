// Built-in deps
use std::cell::RefCell;
use std::time::Duration;
// External uses
use clap::{App, Arg};
use futures::{channel::mpsc, executor::block_on, future, SinkExt, StreamExt};
use tokio::{runtime::Runtime, task::JoinHandle};
use web3::types::H160;
// Workspace uses
use models::{
    config_options::{ConfigurationOptions, ProverOptions},
    node::{
        config::OBSERVER_MODE_PULL_INTERVAL,
        tokens::{get_genesis_token_list, Token},
        TokenId,
    },
};
use storage::ConnectionPool;
// Local uses
use server::{
    api_server::start_api_server,
    block_proposer::run_block_proposer_task,
    committer::run_committer,
    eth_sender,
    eth_watch::start_eth_watch,
    fee_ticker::run_ticker_task,
    leader_election,
    mempool::run_mempool_task,
    observer_mode,
    prover_server::start_prover_server,
    state_keeper::{start_state_keeper, PlasmaStateKeeper},
    utils::current_zksync_info::CurrentZksyncInfo,
};

fn main() {
    env_logger::init();

    let config_opts = ConfigurationOptions::from_env();

    let cli = App::new("zkSync operator node")
        .author("Matter Labs")
        .arg(
            Arg::with_name("genesis")
                .long("genesis")
                .help("Generate genesis block for the first contract deployment"),
        )
        .get_matches();

    if cli.is_present("genesis") {
        let pool = ConnectionPool::new(Some(1));
        log::info!("Generating genesis block.");
        PlasmaStateKeeper::create_genesis_block(pool.clone(), &config_opts.operator_fee_eth_addr);
        log::info!("Adding initial tokens to db");
        let genesis_tokens =
            get_genesis_token_list(&config_opts.eth_network).expect("Initial token list not found");
        for (id, token) in (1..).zip(genesis_tokens) {
            log::info!(
                "Adding token: {}, id:{}, address: {}, decimals: {}",
                token.symbol,
                id,
                token.address,
                token.decimals
            );
            pool.access_storage()
                .expect("failed to access db")
                .tokens_schema()
                .store_token(Token {
                    id: id as TokenId,
                    symbol: token.symbol,
                    address: token.address[2..]
                        .parse()
                        .expect("failed to parse token address"),
                    decimals: token.decimals,
                })
                .expect("failed to store token");
        }
        return;
    }

    // Start observing the state and try to become leader.
    let observer_mode_final_state = {
        let (observed_state_tx, observed_state_rx) = std::sync::mpsc::channel();
        let (stop_observer_mode_tx, stop_observer_mode_rx) = std::sync::mpsc::channel();
        let jh = std::thread::Builder::new()
            .name("Observer mode".to_owned())
            .spawn(move || {
                let state = observer_mode::run(
                    ConnectionPool::new(Some(1)),
                    OBSERVER_MODE_PULL_INTERVAL,
                    stop_observer_mode_rx,
                );
                observed_state_tx.send(state).expect("unexpected failure");
            })
            .expect("failed to start observer mode");
        leader_election::block_until_leader().expect("voting for leader fail");
        stop_observer_mode_tx.send(()).expect("unexpected failure");
        let observer_mode_final_state = observed_state_rx.recv().expect("unexpected failure");
        jh.join().unwrap();
        observer_mode_final_state
    };

    let connection_pool = ConnectionPool::new(None);

    log::debug!("starting server");

    let storage = connection_pool
        .access_storage()
        .expect("db connection failed for committer");
    let contract_addr: H160 = storage
        .config_schema()
        .load_config()
        .expect("can not load server_config")
        .contract_addr
        .expect("contract_addr empty in server_config")[2..]
        .parse()
        .expect("contract_addr in db wrong");
    if contract_addr != config_opts.contract_eth_addr {
        panic!(
            "Contract addresses mismatch! From DB = {}, from env = {}",
            contract_addr, config_opts.contract_eth_addr
        );
    }

<<<<<<< HEAD
    // spawn threads for different processes
    // see https://docs.google.com/drawings/d/16UeYq7cuZnpkyMWGrgDAbmlaGviN2baY1w1y745Me70/edit?usp=sharing
=======
    let current_zksync_info = CurrentZksyncInfo::new(&connection_pool);
>>>>>>> 0bac5ddc

    log::info!("starting actors");

    let mut main_runtime = Runtime::new().expect("main runtime start");

    // handle ctrl+c
    let (stop_signal_sender, stop_signal_receiver) = mpsc::channel(256);
    {
        let stop_signal_sender = RefCell::new(stop_signal_sender.clone());
        ctrlc::set_handler(move || {
            let mut sender = stop_signal_sender.borrow_mut();
            block_on(sender.send(true)).expect("crtlc signal send");
        })
        .expect("Error setting Ctrl-C handler");
    }

    let (eth_watch_req_sender, eth_watch_req_receiver) = mpsc::channel(256);
    let eth_watch_task = start_eth_watch(
        connection_pool.clone(),
        config_opts.clone(),
        eth_watch_req_sender.clone(),
        eth_watch_req_receiver,
        &main_runtime,
    );

    let (proposed_blocks_sender, proposed_blocks_receiver) = mpsc::channel(256);
    let (state_keeper_req_sender, state_keeper_req_receiver) = mpsc::channel(256);
    let (executed_tx_notify_sender, executed_tx_notify_receiver) = mpsc::channel(256);
    let (mempool_request_sender, mempool_request_receiver) = mpsc::channel(256);
<<<<<<< HEAD
    let (ticker_request_sender, ticker_request_receiver) = mpsc::channel(512);
=======
    let proposed_block = observer_mode_final_state
        .state_keeper_init
        .get_proposed_block();
>>>>>>> 0bac5ddc
    let state_keeper = PlasmaStateKeeper::new(
        observer_mode_final_state.state_keeper_init,
        config_opts.operator_fee_eth_addr,
        state_keeper_req_receiver,
        proposed_blocks_sender,
        executed_tx_notify_sender,
        config_opts.available_block_chunk_sizes.clone(),
    );
    let state_keeper_task = start_state_keeper(state_keeper, proposed_block, &main_runtime);

    let (eth_send_request_sender, eth_send_request_receiver) = mpsc::channel(256);
    let (zksync_commit_notify_sender, zksync_commit_notify_receiver) = mpsc::channel(256);
    let eth_sender_task = eth_sender::start_eth_sender(
        &main_runtime,
        connection_pool.clone(),
        zksync_commit_notify_sender.clone(), // eth sender sends only verify blocks notifications
        eth_send_request_receiver,
        config_opts.clone(),
        current_zksync_info.clone(),
    );

    let committer_task = run_committer(
        proposed_blocks_receiver,
        eth_send_request_sender.clone(),
        zksync_commit_notify_sender, // commiter sends only commit block notifications
        mempool_request_sender.clone(),
        connection_pool.clone(),
        &main_runtime,
    );
    start_api_server(
        zksync_commit_notify_receiver,
        connection_pool.clone(),
        stop_signal_sender.clone(),
        mempool_request_sender.clone(),
        executed_tx_notify_receiver,
        state_keeper_req_sender.clone(),
        eth_watch_req_sender.clone(),
        ticker_request_sender,
        config_opts.clone(),
        current_zksync_info,
    );

    let prover_options = ProverOptions::from_env();
    start_prover_server(
        connection_pool.clone(),
        config_opts.prover_server_address,
        prover_options.gone_timeout,
        prover_options.prepare_data_interval,
        stop_signal_sender,
        observer_mode_final_state.circuit_acc_tree,
        observer_mode_final_state.circuit_tree_block,
    );

<<<<<<< HEAD
    run_mempool_task(
        connection_pool.clone(),
=======
    let mempool_task = run_mempool_task(
        connection_pool,
>>>>>>> 0bac5ddc
        mempool_request_receiver,
        eth_watch_req_sender,
        &config_opts,
        &main_runtime,
    );
    let proposer_task = run_block_proposer_task(
        mempool_request_sender,
        state_keeper_req_sender,
        &main_runtime,
    );

<<<<<<< HEAD
    run_ticker_task(
        config_opts.ticker_url.clone(),
        connection_pool.clone(),
        eth_send_request_sender,
        ticker_request_receiver,
        &main_runtime,
    );

    main_runtime.block_on(async move { stop_signal_receiver.next().await });
=======
    let task_futures = vec![
        eth_watch_task,
        state_keeper_task,
        eth_sender_task,
        committer_task,
        mempool_task,
        proposer_task,
    ];

    main_runtime.block_on(async move {
        /// Waits for *any* of the tokio tasks to be finished.
        /// Since the main tokio tasks are used as actors which should live as long
        /// as application runs, any possible outcome (either `Ok` or `Err`) is considered
        /// as a reason to stop the server completely.
        async fn wait_for_tasks(task_futures: Vec<JoinHandle<()>>) {
            match future::select_all(task_futures).await {
                (Ok(_), _, _) => {
                    panic!("One of the actors finished its run, while it wasn't expected to do it");
                }
                (Err(error), _, _) => {
                    log::warn!("One of the tokio actors unexpectedly finished, shutting down");
                    if error.is_panic() {
                        // Resume the panic on the main task
                        std::panic::resume_unwind(error.into_panic());
                    }
                }
            }
        }

        /// Waits for a message on a `stop_signal_receiver`. This receiver exists
        /// for threads that aren't using the tokio Runtime to run on, and thus
        /// cannot be handled the same way as the tokio tasks.
        async fn wait_for_stop_signal(mut stop_signal_receiver: mpsc::Receiver<bool>) {
            stop_signal_receiver.next().await;
        }

        let task_future = wait_for_tasks(task_futures);
        let signal_future = wait_for_stop_signal(stop_signal_receiver);

        // Select either of futures: completion of the any will mean that
        // server has to be stopped.
        tokio::select! {
            _ = task_future => {
                // Do nothing, task future always panic upon finishing.
            },
            _ = signal_future => {
                log::warn!("Stop signal received, shutting down");
            },
        }
    });
>>>>>>> 0bac5ddc
    main_runtime.shutdown_timeout(Duration::from_secs(0));
}<|MERGE_RESOLUTION|>--- conflicted
+++ resolved
@@ -121,12 +121,7 @@
         );
     }
 
-<<<<<<< HEAD
-    // spawn threads for different processes
-    // see https://docs.google.com/drawings/d/16UeYq7cuZnpkyMWGrgDAbmlaGviN2baY1w1y745Me70/edit?usp=sharing
-=======
     let current_zksync_info = CurrentZksyncInfo::new(&connection_pool);
->>>>>>> 0bac5ddc
 
     log::info!("starting actors");
 
@@ -156,13 +151,10 @@
     let (state_keeper_req_sender, state_keeper_req_receiver) = mpsc::channel(256);
     let (executed_tx_notify_sender, executed_tx_notify_receiver) = mpsc::channel(256);
     let (mempool_request_sender, mempool_request_receiver) = mpsc::channel(256);
-<<<<<<< HEAD
     let (ticker_request_sender, ticker_request_receiver) = mpsc::channel(512);
-=======
     let proposed_block = observer_mode_final_state
         .state_keeper_init
         .get_proposed_block();
->>>>>>> 0bac5ddc
     let state_keeper = PlasmaStateKeeper::new(
         observer_mode_final_state.state_keeper_init,
         config_opts.operator_fee_eth_addr,
@@ -216,13 +208,8 @@
         observer_mode_final_state.circuit_tree_block,
     );
 
-<<<<<<< HEAD
-    run_mempool_task(
-        connection_pool.clone(),
-=======
     let mempool_task = run_mempool_task(
-        connection_pool,
->>>>>>> 0bac5ddc
+        connection_pool.clone(),
         mempool_request_receiver,
         eth_watch_req_sender,
         &config_opts,
@@ -234,7 +221,6 @@
         &main_runtime,
     );
 
-<<<<<<< HEAD
     run_ticker_task(
         config_opts.ticker_url.clone(),
         connection_pool.clone(),
@@ -243,8 +229,6 @@
         &main_runtime,
     );
 
-    main_runtime.block_on(async move { stop_signal_receiver.next().await });
-=======
     let task_futures = vec![
         eth_watch_task,
         state_keeper_task,
@@ -295,6 +279,5 @@
             },
         }
     });
->>>>>>> 0bac5ddc
     main_runtime.shutdown_timeout(Duration::from_secs(0));
 }