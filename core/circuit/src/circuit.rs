--- conflicted
+++ resolved
@@ -924,7 +924,6 @@
         )?);
 
         // MUST be true for all chunks
-<<<<<<< HEAD
         let is_pubdata_chunk_correct = {
             //construct pubdata
             let pubdata_bits = {
@@ -946,24 +945,6 @@
                     Boolean::constant(false),
                 );
                 pub_data
-=======
-        let is_signature_witness_correct = {
-            let correct_in_first_chunk = {
-                // construct signature message
-                let mut serialized_tx_bits = vec![];
-                serialized_tx_bits.extend(chunk_data.tx_type.get_bits_be());
-                serialized_tx_bits.extend(cur.account_address.get_bits_be());
-                serialized_tx_bits.extend(signer_key.pubkey.get_external_packing());
-                serialized_tx_bits.extend(op_data.ethereum_key.get_bits_be());
-                serialized_tx_bits.extend(cur.token.get_bits_be());
-                serialized_tx_bits.extend(cur.account.nonce.get_bits_be());
-
-                verify_signature_message_construction(
-                    cs.namespace(|| "is_serialized_op_withess_correct"),
-                    serialized_tx_bits,
-                    &op_data,
-                )?
->>>>>>> 234b5978
             };
 
             let pubdata_chunk = select_pubdata_chunk(
@@ -1105,12 +1086,6 @@
                 pub_data.extend(cur.account_address.get_bits_be()); //3
                 pub_data.extend(op_data.ethereum_key.get_bits_be()); //20
                 pub_data.extend(cur.token.get_bits_be()); // 2
-<<<<<<< HEAD
-=======
-                pub_data.extend(op_data.pub_nonce.get_bits_be()); // 4
-                pub_data.extend(signature.get_packed_r());
-                pub_data.extend(reverse_bytes(&signature.sig_s_bits.clone()));
->>>>>>> 234b5978
                 pub_data.extend(op_data.full_amount.get_bits_be());
                 pub_data.resize(
                     6 * franklin_constants::CHUNK_BIT_WIDTH,
