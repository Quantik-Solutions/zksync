--- conflicted
+++ resolved
@@ -99,12 +99,7 @@
 pub const ETH_TOKEN_ID: TokenId = 0;
 
 static mut TEST_BLOCK_SIZE_CHUNKS_VALUE: usize = 0;
-<<<<<<< HEAD
-/// block_size_chunks.
-/// Value must be specified as environment variable at compile time under `BLOCK_SIZE_CHUNKS` key.
-=======
 /// block_size_chunks used for tests.
->>>>>>> 0ad83ecb
 pub fn test_block_size_chunks() -> usize {
     // use of mutable static is unsafe as it can be mutated by multiple threads.
     // using `unsafe` block as there's no risk of data race, the worst that can
@@ -148,11 +143,7 @@
 }
 
 pub fn max_block_chunk_size() -> usize {
-<<<<<<< HEAD
-    block_chunk_sizes().last().cloned().unwrap()
-=======
     *block_chunk_sizes().last().unwrap()
->>>>>>> 0ad83ecb
 }
 
 /// Priority op should be executed for this number of eth blocks.
