import { BigNumber, BigNumberish, Contract, ContractTransaction, ethers } from "ethers";
import { ETHProxy, Provider } from "./provider";
import { Signer } from "./signer";
import {
    AccountState,
    Address,
    TokenLike,
    Nonce,
    PriorityOperationReceipt,
    TransactionReceipt,
    PubKeyHash,
    TxEthSignature,
    ChangePubKey,
    EthSignerType
} from "./types";
import {
    ERC20_APPROVE_TRESHOLD,
    IERC20_INTERFACE,
    isTokenETH,
    MAX_ERC20_APPROVE_AMOUNT,
    getChangePubkeyMessage,
    SYNC_MAIN_CONTRACT_INTERFACE,
    getSignedBytesFromMessage,
    signMessagePersonalAPI,
    ERC20_DEPOSIT_GAS_LIMIT
} from "./utils";

class ZKSyncTxError extends Error {
    constructor(message: string, public value: PriorityOperationReceipt | TransactionReceipt) {
        super(message);
    }
}

export class Wallet {
    public provider: Provider;

    private constructor(
        public ethSigner: ethers.Signer,
        public cachedAddress: Address,
        public signer?: Signer,
        public accountId?: number,
        public ethSignerType?: EthSignerType
    ) { }

    connect(provider: Provider) {
        this.provider = provider;
        return this;
    }

    static async fromEthSigner(
        ethWallet: ethers.Signer,
        provider: Provider,
        signer?: Signer,
        accountId?: number,
        ethSignerType?: EthSignerType
    ): Promise<Wallet> {
        if (signer == null) {
            const signerResult = await Signer.fromETHSignature(ethWallet);
            signer = signerResult.signer;
            ethSignerType = ethSignerType || signerResult.ethSignatureType;
        } else if (ethSignerType == null) {
            throw new Error("If you passed signer, you must also pass ethSignerType.");
        }

        const wallet = new Wallet(ethWallet, await ethWallet.getAddress(), signer, accountId, ethSignerType);

        wallet.connect(provider);
        return wallet;
    }

    static async fromEthSignerNoKeys(
        ethWallet: ethers.Signer,
        provider: Provider,
        accountId?: number,
        ethSignerType?: EthSignerType
    ): Promise<Wallet> {
        const wallet = new Wallet(ethWallet, await ethWallet.getAddress(), undefined, accountId, ethSignerType);
        wallet.connect(provider);
        return wallet;
    }

    async getEthMessageSignature(message: string): Promise<TxEthSignature> {
        if (this.ethSignerType == null) {
            throw new Error("ethSignerType is unknown");
        }

        const signedBytes = getSignedBytesFromMessage(message, !this.ethSignerType.isSignedMsgPrefixed);

        const signature = await signMessagePersonalAPI(this.ethSigner, signedBytes);

        return {
            type: this.ethSignerType.verificationMethod === "ECDSA" ? "EthereumSignature" : "EIP1271Signature",
            signature
        };
    }

    async syncTransfer(transfer: {
        to: Address;
        token: TokenLike;
        amount: BigNumberish;
        fee?: BigNumberish;
        nonce?: Nonce;
    }): Promise<Transaction> {
        if (!this.signer) {
            throw new Error("ZKSync signer is required for sending zksync transactions.");
        }

        await this.setRequiredAccountIdFromServer("Transfer funds");

        const tokenId = await this.provider.tokenSet.resolveTokenId(transfer.token);
        const nonce = transfer.nonce != null ? await this.getNonce(transfer.nonce) : await this.getNonce();

        if (transfer.fee == null) {
            const fullFee = await this.provider.getTransactionFee("Transfer", transfer.to, transfer.token);
            transfer.fee = fullFee.totalFee;
        }

        const transactionData = {
            accountId: this.accountId,
            from: this.address(),
            to: transfer.to,
            tokenId,
            amount: transfer.amount,
            fee: transfer.fee,
            nonce
        };

        const stringAmount = this.provider.tokenSet.formatToken(transfer.token, transfer.amount);
        const stringFee = this.provider.tokenSet.formatToken(transfer.token, transfer.fee);
        const stringToken = await this.provider.tokenSet.resolveTokenSymbol(transfer.token);
        const humanReadableTxInfo =
            `Transfer ${stringAmount} ${stringToken}\n` +
            `To: ${transfer.to.toLowerCase()}\n` +
            `Nonce: ${nonce}\n` +
            `Fee: ${stringFee} ${stringToken}\n` +
            `Account Id: ${this.accountId}`;

        const txMessageEthSignature = await this.getEthMessageSignature(humanReadableTxInfo);

        const signedTransferTransaction = this.signer.signSyncTransfer(transactionData);

        const transactionHash = await this.provider.submitTx(signedTransferTransaction, txMessageEthSignature);
        return new Transaction(signedTransferTransaction, transactionHash, this.provider);
    }

    async syncForcedExit(forcedExit: {
        target: Address;
        token: TokenLike;
        fee?: utils.BigNumberish;
        nonce?: Nonce;
    }): Promise<Transaction> {
        if (!this.signer) {
            throw new Error(
                "ZKSync signer is required for sending zksync transactions."
            );
        }

        await this.setRequiredAccountIdFromServer("perform a Forced Exit");

        const tokenId = await this.provider.tokenSet.resolveTokenId(
            forcedExit.token
        );
        const nonce =
            forcedExit.nonce != null
                ? await this.getNonce(forcedExit.nonce)
                : await this.getNonce();

        if (forcedExit.fee == null) {
            // Fee for forced exit is defined by `Withdraw` transaction type (as it's essentially just a forced withdraw).
            const fullFee = await this.provider.getTransactionFee(
                "Withdraw",
                forcedExit.target,
                forcedExit.token
            );
            forcedExit.fee = fullFee.totalFee;
        }

        const transactionData = {
            initiatorAccountId: this.accountId,
            target: forcedExit.target,
            tokenId,
            fee: forcedExit.fee,
            nonce
        };

        const signedForcedExitTransaction = this.signer.signSyncForcedExit(
            transactionData
        );

        const transactionHash = await this.provider.submitTx(
            signedForcedExitTransaction
        );
        return new Transaction(
            signedForcedExitTransaction,
            transactionHash,
            this.provider
        );
    }

    async withdrawFromSyncToEthereum(withdraw: {
        ethAddress: string;
        token: TokenLike;
        amount: BigNumberish;
        fee?: BigNumberish;
        nonce?: Nonce;
    }): Promise<Transaction> {
        if (!this.signer) {
            throw new Error("ZKSync signer is required for sending zksync transactions.");
        }
        await this.setRequiredAccountIdFromServer("Withdraw funds");

        const tokenId = await this.provider.tokenSet.resolveTokenId(withdraw.token);
        const nonce = withdraw.nonce != null ? await this.getNonce(withdraw.nonce) : await this.getNonce();

        if (withdraw.fee == null) {
            const fullFee = await this.provider.getTransactionFee("Withdraw", withdraw.ethAddress, withdraw.token);
            withdraw.fee = fullFee.totalFee;
        }

        const transactionData = {
            accountId: this.accountId,
            from: this.address(),
            ethAddress: withdraw.ethAddress,
            tokenId,
            amount: withdraw.amount,
            fee: withdraw.fee,
            nonce
        };

        const stringAmount = this.provider.tokenSet.formatToken(withdraw.token, withdraw.amount);
        const stringFee = this.provider.tokenSet.formatToken(withdraw.token, withdraw.fee);
        const stringToken = await this.provider.tokenSet.resolveTokenSymbol(withdraw.token);
        const humanReadableTxInfo =
            `Withdraw ${stringAmount} ${stringToken}\n` +
            `To: ${withdraw.ethAddress.toLowerCase()}\n` +
            `Nonce: ${nonce}\n` +
            `Fee: ${stringFee} ${stringToken}\n` +
            `Account Id: ${this.accountId}`;

        const txMessageEthSignature = await this.getEthMessageSignature(humanReadableTxInfo);

        const signedWithdrawTransaction = this.signer.signSyncWithdraw(transactionData);

        const submitResponse = await this.provider.submitTx(signedWithdrawTransaction, txMessageEthSignature);
        return new Transaction(signedWithdrawTransaction, submitResponse, this.provider);
    }

    async isSigningKeySet(): Promise<boolean> {
        if (!this.signer) {
            throw new Error("ZKSync signer is required for current pubkey calculation.");
        }
        const currentPubKeyHash = await this.getCurrentPubKeyHash();
        const signerPubKeyHash = this.signer.pubKeyHash();
        return currentPubKeyHash === signerPubKeyHash;
    }

    async setSigningKey(nonce: Nonce = "committed", onchainAuth = false): Promise<Transaction> {
        if (!this.signer) {
            throw new Error("ZKSync signer is required for current pubkey calculation.");
        }

        const currentPubKeyHash = await this.getCurrentPubKeyHash();
        const newPubKeyHash = this.signer.pubKeyHash();

        if (currentPubKeyHash === newPubKeyHash) {
            throw new Error("Current signing key is already set");
        }

        await this.setRequiredAccountIdFromServer("Set Signing Key");

        const numNonce = await this.getNonce(nonce);

<<<<<<< HEAD
        const changePubKeyMessage = getChangePubkeyMessage(
            newPubKeyHash,
            numNonce,
            this.accountId
        );
        const ethSignature = onchainAuth
            ? null
            : (await this.getEthMessageSignature(changePubKeyMessage))
                .signature;
=======
        const changePubKeyMessage = getChangePubkeyMessage(newPubKeyHash, numNonce, this.accountId);
        const ethSignature = onchainAuth ? null : (await this.getEthMessageSignature(changePubKeyMessage)).signature;
>>>>>>> 2137048e

        const txData: ChangePubKey = {
            type: "ChangePubKey",
            accountId: this.accountId,
            account: this.address(),
            newPkHash: this.signer.pubKeyHash(),
            nonce: numNonce,
            ethSignature
        };

        const transactionHash = await this.provider.submitTx(txData);
        return new Transaction(txData, transactionHash, this.provider);
    }

    async isOnchainAuthSigningKeySet(nonce: Nonce = "committed"): Promise<boolean> {
        const mainZkSyncContract = new Contract(
            this.provider.contractAddress.mainContract,
            SYNC_MAIN_CONTRACT_INTERFACE,
            this.ethSigner
        );

        const numNonce = await this.getNonce(nonce);
        const onchainAuthFact = await mainZkSyncContract.authFacts(this.address(), numNonce);
        return onchainAuthFact !== "0x0000000000000000000000000000000000000000000000000000000000000000";
    }

    async onchainAuthSigningKey(
        nonce: Nonce = "committed",
        ethTxOptions?: ethers.providers.TransactionRequest
    ): Promise<ContractTransaction> {
        if (!this.signer) {
            throw new Error("ZKSync signer is required for current pubkey calculation.");
        }

        const currentPubKeyHash = await this.getCurrentPubKeyHash();
        const newPubKeyHash = this.signer.pubKeyHash();

        if (currentPubKeyHash == newPubKeyHash) {
            throw new Error("Current PubKeyHash is the same as new");
        }

        const numNonce = await this.getNonce(nonce);

        const mainZkSyncContract = new Contract(
            this.provider.contractAddress.mainContract,
            SYNC_MAIN_CONTRACT_INTERFACE,
            this.ethSigner
        );

        const ethTransaction = await mainZkSyncContract.setAuthPubkeyHash(
            newPubKeyHash.replace("sync:", "0x"),
            numNonce,
            {
                gasLimit: BigNumber.from("200000"),
                ...ethTxOptions
            }
        );

        return ethTransaction;
    }

    async getCurrentPubKeyHash(): Promise<PubKeyHash> {
        return (await this.provider.getState(this.address())).committed.pubKeyHash;
    }

    async getNonce(nonce: Nonce = "committed"): Promise<number> {
        if (nonce == "committed") {
            return (await this.provider.getState(this.address())).committed.nonce;
        } else if (typeof nonce == "number") {
            return nonce;
        }
    }

    async getAccountId(): Promise<number | undefined> {
        return (await this.provider.getState(this.address())).id;
    }

    address(): Address {
        return this.cachedAddress;
    }

    async getAccountState(): Promise<AccountState> {
        return this.provider.getState(this.address());
    }

    async getBalance(token: TokenLike, type: "committed" | "verified" = "committed"): Promise<BigNumber> {
        const accountState = await this.getAccountState();
        const tokenSymbol = this.provider.tokenSet.resolveTokenSymbol(token);
        let balance;
        if (type === "committed") {
            balance = accountState.committed.balances[tokenSymbol] || "0";
        } else {
            balance = accountState.verified.balances[tokenSymbol] || "0";
        }
        return BigNumber.from(balance);
    }

    async getEthereumBalance(token: TokenLike): Promise<BigNumber> {
        let balance: BigNumber;
        if (isTokenETH(token)) {
            balance = await this.ethSigner.provider.getBalance(this.cachedAddress);
        } else {
            const erc20contract = new Contract(
                this.provider.tokenSet.resolveTokenAddress(token),
                IERC20_INTERFACE,
                this.ethSigner
            );
            balance = await erc20contract.balanceOf(this.cachedAddress);
        }
        return balance;
    }

    async isERC20DepositsApproved(token: TokenLike): Promise<boolean> {
        if (isTokenETH(token)) {
            throw Error("ETH token does not need approval.");
        }
        const tokenAddress = this.provider.tokenSet.resolveTokenAddress(token);
        const erc20contract = new Contract(tokenAddress, IERC20_INTERFACE, this.ethSigner);
        const currentAllowance = await erc20contract.allowance(
            this.address(),
            this.provider.contractAddress.mainContract
        );
        return BigNumber.from(currentAllowance).gte(ERC20_APPROVE_TRESHOLD);
    }

    async approveERC20TokenDeposits(token: TokenLike): Promise<ContractTransaction> {
        if (isTokenETH(token)) {
            throw Error("ETH token does not need approval.");
        }
        const tokenAddress = this.provider.tokenSet.resolveTokenAddress(token);
        const erc20contract = new Contract(tokenAddress, IERC20_INTERFACE, this.ethSigner);

        return erc20contract.approve(this.provider.contractAddress.mainContract, MAX_ERC20_APPROVE_AMOUNT);
    }

    async depositToSyncFromEthereum(deposit: {
        depositTo: Address;
        token: TokenLike;
        amount: BigNumberish;
        ethTxOptions?: ethers.providers.TransactionRequest;
        approveDepositAmountForERC20?: boolean;
    }): Promise<ETHOperation> {
        const gasPrice = await this.ethSigner.provider.getGasPrice();

        const ethProxy = new ETHProxy(this.ethSigner.provider, this.provider.contractAddress);

        const mainZkSyncContract = new Contract(
            this.provider.contractAddress.mainContract,
            SYNC_MAIN_CONTRACT_INTERFACE,
            this.ethSigner
        );

        let ethTransaction;

        if (isTokenETH(deposit.token)) {
            ethTransaction = await mainZkSyncContract.depositETH(deposit.depositTo, {
                value: BigNumber.from(deposit.amount),
                gasLimit: BigNumber.from("200000"),
                gasPrice,
                ...deposit.ethTxOptions
            });
        } else {
            const tokenAddress = this.provider.tokenSet.resolveTokenAddress(deposit.token);
            // ERC20 token deposit
            const erc20contract = new Contract(tokenAddress, IERC20_INTERFACE, this.ethSigner);
            let nonce;
            if (deposit.approveDepositAmountForERC20) {
                const approveTx = await erc20contract.approve(
                    this.provider.contractAddress.mainContract,
                    deposit.amount
                );
                nonce = approveTx.nonce + 1;
            }
            const args = [
                tokenAddress,
                deposit.amount,
                deposit.depositTo,
                {
                    nonce,
                    gasPrice,
                    ...deposit.ethTxOptions
                } as ethers.providers.TransactionRequest
            ];

            // We set gas limit only if user does not set it using ethTxOptions.
            const txRequest = args[args.length - 1] as ethers.providers.TransactionRequest;
            if (txRequest.gasLimit == null) {
                const gasEstimate = await mainZkSyncContract.estimateGas
                    .depositERC20(...args)
                    .then(estimate => estimate, _err => BigNumber.from("0"));
                txRequest.gasLimit = gasEstimate.gte(ERC20_DEPOSIT_GAS_LIMIT) ? gasEstimate : ERC20_DEPOSIT_GAS_LIMIT;
                args[args.length - 1] = txRequest;
            }

            ethTransaction = await mainZkSyncContract.depositERC20(...args);
        }

        return new ETHOperation(ethTransaction, this.provider);
    }

    async emergencyWithdraw(withdraw: {
        token: TokenLike;
        accountId?: number;
        ethTxOptions?: ethers.providers.TransactionRequest;
    }): Promise<ETHOperation> {
        const gasPrice = await this.ethSigner.provider.getGasPrice();
        const ethProxy = new ETHProxy(this.ethSigner.provider, this.provider.contractAddress);

        let accountId;
        if (withdraw.accountId != null) {
            accountId = withdraw.accountId;
        } else if (this.accountId !== undefined) {
            accountId = this.accountId;
        } else {
            const accountState = await this.getAccountState();
            if (!accountState.id) {
                throw new Error("Can't resolve account id from the zkSync node");
            }
            accountId = accountState.id;
        }

        const mainZkSyncContract = new Contract(
            ethProxy.contractAddress.mainContract,
            SYNC_MAIN_CONTRACT_INTERFACE,
            this.ethSigner
        );

        const tokenAddress = this.provider.tokenSet.resolveTokenAddress(withdraw.token);
        const ethTransaction = await mainZkSyncContract.fullExit(accountId, tokenAddress, {
            gasLimit: BigNumber.from("500000"),
            gasPrice,
            ...withdraw.ethTxOptions
        });

        return new ETHOperation(ethTransaction, this.provider);
    }

    private async setRequiredAccountIdFromServer(actionName: string) {
        if (this.accountId === undefined) {
            const accountIdFromServer = await this.getAccountId();
            if (accountIdFromServer == null) {
                throw new Error(`Failed to ${actionName}: Account does not exist in the zkSync network`);
            } else {
                this.accountId = accountIdFromServer;
            }
        }
    }
}

class ETHOperation {
    state: "Sent" | "Mined" | "Committed" | "Verified" | "Failed";
    error?: ZKSyncTxError;
    priorityOpId?: BigNumber;

    constructor(public ethTx: ContractTransaction, public zkSyncProvider: Provider) {
        this.state = "Sent";
    }

    async awaitEthereumTxCommit() {
        if (this.state != "Sent") return;

        const txReceipt = await this.ethTx.wait();
        for (const log of txReceipt.logs) {
            try {
                const priorityQueueLog = SYNC_MAIN_CONTRACT_INTERFACE.parseLog(log);
                if (priorityQueueLog && priorityQueueLog.args.serialId != null) {
                    this.priorityOpId = priorityQueueLog.args.serialId;
                }
            } catch {}
        }
        if (!this.priorityOpId) {
            throw new Error("Failed to parse tx logs");
        }

        this.state = "Mined";
        return txReceipt;
    }

    async awaitReceipt(): Promise<PriorityOperationReceipt> {
        this.throwErrorIfFailedState();

        await this.awaitEthereumTxCommit();
        if (this.state != "Mined") return;
        const receipt = await this.zkSyncProvider.notifyPriorityOp(this.priorityOpId.toNumber(), "COMMIT");

        if (!receipt.executed) {
            this.setErrorState(new ZKSyncTxError("Priority operation failed", receipt));
            this.throwErrorIfFailedState();
        }

        this.state = "Committed";
        return receipt;
    }

    async awaitVerifyReceipt(): Promise<PriorityOperationReceipt> {
        await this.awaitReceipt();
        if (this.state != "Committed") return;

        const receipt = await this.zkSyncProvider.notifyPriorityOp(this.priorityOpId.toNumber(), "VERIFY");

        this.state = "Verified";

        return receipt;
    }

    private setErrorState(error: ZKSyncTxError) {
        this.state = "Failed";
        this.error = error;
    }

    private throwErrorIfFailedState() {
        if (this.state == "Failed") throw this.error;
    }
}

class Transaction {
    state: "Sent" | "Committed" | "Verified" | "Failed";
    error?: ZKSyncTxError;

    constructor(public txData, public txHash: string, public sidechainProvider: Provider) {
        this.state = "Sent";
    }

    async awaitReceipt(): Promise<TransactionReceipt> {
        this.throwErrorIfFailedState();

        if (this.state !== "Sent") return;

        const receipt = await this.sidechainProvider.notifyTransaction(this.txHash, "COMMIT");

        if (!receipt.success) {
            this.setErrorState(new ZKSyncTxError(`zkSync transaction failed: ${receipt.failReason}`, receipt));
            this.throwErrorIfFailedState();
        }

        this.state = "Committed";
        return receipt;
    }

    async awaitVerifyReceipt(): Promise<TransactionReceipt> {
        await this.awaitReceipt();
        const receipt = await this.sidechainProvider.notifyTransaction(this.txHash, "VERIFY");

        this.state = "Verified";
        return receipt;
    }

    private setErrorState(error: ZKSyncTxError) {
        this.state = "Failed";
        this.error = error;
    }

    private throwErrorIfFailedState() {
        if (this.state == "Failed") throw this.error;
    }
}<|MERGE_RESOLUTION|>--- conflicted
+++ resolved
@@ -270,20 +270,8 @@
 
         const numNonce = await this.getNonce(nonce);
 
-<<<<<<< HEAD
-        const changePubKeyMessage = getChangePubkeyMessage(
-            newPubKeyHash,
-            numNonce,
-            this.accountId
-        );
-        const ethSignature = onchainAuth
-            ? null
-            : (await this.getEthMessageSignature(changePubKeyMessage))
-                .signature;
-=======
         const changePubKeyMessage = getChangePubkeyMessage(newPubKeyHash, numNonce, this.accountId);
         const ethSignature = onchainAuth ? null : (await this.getEthMessageSignature(changePubKeyMessage)).signature;
->>>>>>> 2137048e
 
         const txData: ChangePubKey = {
             type: "ChangePubKey",
@@ -552,7 +540,7 @@
                 if (priorityQueueLog && priorityQueueLog.args.serialId != null) {
                     this.priorityOpId = priorityQueueLog.args.serialId;
                 }
-            } catch {}
+            } catch { }
         }
         if (!this.priorityOpId) {
             throw new Error("Failed to parse tx logs");
